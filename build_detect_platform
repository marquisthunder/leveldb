#!/bin/sh
#
# Detects OS we're compiling on and outputs a file specified by the first
# argument, which in turn gets read while processing Makefile.
#
# The output will set the following variables:
#   CC                          C Compiler path
#   CXX                         C++ Compiler path
#   PLATFORM_LDFLAGS            Linker flags
#   PLATFORM_SHARED_EXT         Extension for shared libraries
#   PLATFORM_SHARED_LDFLAGS     Flags for building shared library
#   PLATFORM_SHARED_CFLAGS      Flags for compiling objects for shared library
#   PLATFORM_CCFLAGS            C compiler flags
#   PLATFORM_CXXFLAGS           C++ compiler flags.  Will contain:
#   PLATFORM_SHARED_VERSIONED   Set to 'true' if platform supports versioned
#                               shared libraries, empty otherwise.
#
# The PLATFORM_CCFLAGS and PLATFORM_CXXFLAGS might include the following:
#
#       -DLEVELDB_CSTDATOMIC_PRESENT if <cstdatomic> is present
#       -DLEVELDB_PLATFORM_POSIX     for Posix-based platforms
#       -DSNAPPY                     if the Snappy library is present
#

OUTPUT=$1
if test -z "$OUTPUT"; then
  echo "usage: $0 <output-filename>" >&2
  exit 1
fi

# Delete existing output, if it exists
rm -f $OUTPUT
touch $OUTPUT

if test -z "$CC"; then
    CC=cc
fi

if test -z "$CXX"; then
    CXX=g++
fi

# Detect OS
if test -z "$TARGET_OS"; then
    TARGET_OS=`uname -s`
fi

COMMON_FLAGS=
CROSS_COMPILE=
PLATFORM_CCFLAGS=
PLATFORM_CXXFLAGS=
PLATFORM_LDFLAGS=
PLATFORM_SHARED_EXT=
PLATFORM_SHARED_LDFLAGS="-shared -Wl,-soname -Wl,"
PLATFORM_SHARED_CFLAGS="-fPIC"
PLATFORM_SHARED_VERSIONED=true

if test -n "$LEVELDB_VSN"; then
<<<<<<< HEAD
    PLATFORM_CXXFLAGS="$PLATFORM_CXXFLAGS -DLEVELDB_VSN=\"$LEVELDB_VSN\""
=======
    COMMON_FLAGS="$COMMON_FLAGS -DLEVELDB_VSN=\"$LEVELDB_VSN\""
>>>>>>> b0406297
fi

# On GCC, we pick libc's memcmp over GCC's memcmp via -fno-builtin-memcmp
case "$TARGET_OS" in
    Darwin)
        PLATFORM=OS_MACOSX
        oIFS="$IFS"; IFS=.
        set `uname -r`
        IFS="$oIFS"
        if [ "$1" -ge 13 ]; then
            # assume clang compiler
            COMMON_FLAGS="-mmacosx-version-min=10.8 -DOS_MACOSX"
            PLATFORM_LDFLAGS="-mmacosx-version-min=10.8"
        else
            COMMON_FLAGS="-fno-builtin-memcmp -DOS_MACOSX"
        fi
        PLATFORM_SHARED_EXT=
        PLATFORM_SHARED_LDFLAGS="-dynamiclib -install_name "
        PORT_FILE=port/port_posix.cc
        ;;
    Linux)
        PLATFORM=OS_LINUX
        COMMON_FLAGS="-fno-builtin-memcmp -pthread -DOS_LINUX"
        PLATFORM_LDFLAGS="-pthread -lrt"
        PORT_FILE=port/port_posix.cc
        ;;
    SunOS)
        PLATFORM=OS_SOLARIS
        COMMON_FLAGS="-fno-builtin-memcmp -D_REENTRANT -DOS_SOLARIS"
        PLATFORM_LDFLAGS="-lpthread -lrt"
        PLATFORM_SHARED_EXT=
        PORT_FILE=port/port_posix.cc
        ;;
    FreeBSD)
        CC=cc
        CXX=c++
        PLATFORM=OS_FREEBSD
        COMMON_FLAGS="-fno-builtin-memcmp -D_REENTRANT -DOS_FREEBSD"
        PLATFORM_LDFLAGS="-lpthread"
        PORT_FILE=port/port_posix.cc
        ;;
    NetBSD)
        PLATFORM=OS_NETBSD
        COMMON_FLAGS="-fno-builtin-memcmp -D_REENTRANT -DOS_NETBSD"
        PLATFORM_LDFLAGS="-lpthread -lgcc_s"
        PORT_FILE=port/port_posix.cc
        ;;
    OpenBSD)
        PLATFORM=OS_OPENBSD
        COMMON_FLAGS="-fno-builtin-memcmp -D_REENTRANT -DOS_OPENBSD"
        PLATFORM_LDFLAGS="-pthread"
        PORT_FILE=port/port_posix.cc
        ;;
    DragonFly)
        PLATFORM=OS_DRAGONFLYBSD
        COMMON_FLAGS="-fno-builtin-memcmp -D_REENTRANT -DOS_DRAGONFLYBSD"
        PLATFORM_LDFLAGS="-lpthread"
        PORT_FILE=port/port_posix.cc
        ;;
    OS_ANDROID_CROSSCOMPILE)
        PLATFORM=OS_ANDROID
        COMMON_FLAGS="-fno-builtin-memcmp -D_REENTRANT -DOS_ANDROID -DLEVELDB_PLATFORM_POSIX"
        PLATFORM_LDFLAGS=""  # All pthread features are in the Android C library
        PORT_FILE=port/port_posix.cc
        CROSS_COMPILE=true
        ;;
    *)
        echo "Unknown platform!" >&2
        exit 1
esac

# We want to make a list of all cc files within util, db, table, and helpers
# except for the test and benchmark files. By default, find will output a list
# of all files matching either rule, so we need to append -print to make the
# prune take effect.
if [ -f leveldb_ee/README.md ]; then
DIRS="util db table leveldb_ee"
else
DIRS="util db table stubs"
fi
set -f # temporarily disable globbing so that our patterns aren't expanded
PRUNE_TEST="-name *test*.cc -prune"
PRUNE_BENCH="-name *_bench.cc -prune"
PORTABLE_FILES=`find $DIRS $PRUNE_TEST -o $PRUNE_BENCH -o -name '*.cc' -print | sort | tr "\n" " "`
TESTS=`find $DIRS -name '*_test.c*' -print | sort | tr "\n" " "`
set +f # re-enable globbing

# The sources consist of the portable files, plus the platform-specific port
# file.
echo "SOURCES=$PORTABLE_FILES $PORT_FILE" >> $OUTPUT
echo "MEMENV_SOURCES=helpers/memenv/memenv.cc" >> $OUTPUT
echo "TEST_SOURCES=$TESTS" >>$OUTPUT

if [ "$CROSS_COMPILE" = "true" ]; then
    # Cross-compiling; do not try any compilation tests.
    true
else
    # If -std=c++0x works, use <cstdatomic>.  Otherwise use port_posix.h.
    $CXX $CFLAGS -std=c++0x -x c++ - -o /dev/null 2>/dev/null  <<EOF
      #include <cstdatomic>
      int main() {}
EOF
    if [ "$?" = 0 ]; then
        COMMON_FLAGS="$COMMON_FLAGS -DLEVELDB_PLATFORM_POSIX -DLEVELDB_CSTDATOMIC_PRESENT"
        PLATFORM_CXXFLAGS="-std=c++0x"
    else
        COMMON_FLAGS="$COMMON_FLAGS -DLEVELDB_PLATFORM_POSIX"
    fi

    # Test whether Snappy library is installed
    # http://code.google.com/p/snappy/
    $CXX $CFLAGS -x c++ - -o /dev/null 2>/dev/null  <<EOF
      #include <snappy.h>
      int main() {}
EOF
    if [ "$?" = 0 ]; then
        COMMON_FLAGS="$COMMON_FLAGS -DSNAPPY"
        if [ "$PLATFORM" = "OS_LINUX" ]; then
            # Basho: switching to static snappy library to make tools more portable
            PLATFORM_LDFLAGS="$PLATFORM_LDFLAGS -l:libsnappy.a"
        else
            PLATFORM_LDFLAGS="$PLATFORM_LDFLAGS -lsnappy"
        fi
    fi

    # Test whether tcmalloc is available
    $CXX $CFLAGS -x c++ - -o /dev/null -ltcmalloc 2>/dev/null  <<EOF
      int main() {}
EOF
    if [ "$?" = 0 ]; then
        PLATFORM_LDFLAGS="$PLATFORM_LDFLAGS -ltcmalloc"
    fi
fi

PLATFORM_CCFLAGS="$PLATFORM_CCFLAGS $COMMON_FLAGS"
PLATFORM_CXXFLAGS="$PLATFORM_CXXFLAGS $COMMON_FLAGS"

echo "CC=$CC" >> $OUTPUT
echo "CXX=$CXX" >> $OUTPUT
echo "PLATFORM=$PLATFORM" >> $OUTPUT
echo "PLATFORM_LDFLAGS=$PLATFORM_LDFLAGS" >> $OUTPUT
echo "PLATFORM_CCFLAGS=$PLATFORM_CCFLAGS" >> $OUTPUT
echo "PLATFORM_CXXFLAGS=$PLATFORM_CXXFLAGS" >> $OUTPUT
echo "PLATFORM_SHARED_CFLAGS=$PLATFORM_SHARED_CFLAGS" >> $OUTPUT
echo "PLATFORM_SHARED_EXT=$PLATFORM_SHARED_EXT" >> $OUTPUT
echo "PLATFORM_SHARED_LDFLAGS=$PLATFORM_SHARED_LDFLAGS" >> $OUTPUT
echo "PLATFORM_SHARED_VERSIONED=$PLATFORM_SHARED_VERSIONED" >> $OUTPUT

#
# Basho extension to place -D variable in include/leveldb/ldb_config.h
#

LDB_CONFIG="include/leveldb/ldb_config.h"

# Delete existing output, if it exists
rm -f $LDB_CONFIG

write_config_h()
{
    for param in $@
    do
        prefix=$(expr $param : "\(..\)")
        if [ X$prefix = "X-D" ]
        then
            echo "" >>$LDB_CONFIG
            echo "#ifndef $(expr $param : '..\(.*\)')" >>$LDB_CONFIG
            echo "    #define $(expr $param : '..\(.*\)')" >>$LDB_CONFIG
            echo "#endif" >>$LDB_CONFIG
        fi
    done
}

echo "/** This file is generated by build_detect_platform." >$LDB_CONFIG
echo " *   It saves the state of compile flags.  This benefits the reuse" >>$LDB_CONFIG
echo " *   of internal include files outside of a leveldb build." >>$LDB_CONFIG
echo " */" >>$LDB_CONFIG

write_config_h $COMMON_FLAGS
<|MERGE_RESOLUTION|>--- conflicted
+++ resolved
@@ -56,11 +56,7 @@
 PLATFORM_SHARED_VERSIONED=true
 
 if test -n "$LEVELDB_VSN"; then
-<<<<<<< HEAD
-    PLATFORM_CXXFLAGS="$PLATFORM_CXXFLAGS -DLEVELDB_VSN=\"$LEVELDB_VSN\""
-=======
     COMMON_FLAGS="$COMMON_FLAGS -DLEVELDB_VSN=\"$LEVELDB_VSN\""
->>>>>>> b0406297
 fi
 
 # On GCC, we pick libc's memcmp over GCC's memcmp via -fno-builtin-memcmp
