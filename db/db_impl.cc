--- conflicted
+++ resolved
@@ -376,15 +376,10 @@
               table_cache_->Evict(number, (Level<config::kNumOverlapLevels));
               mutex_.Unlock();
           }
-#if 0 // mutex_ held
           Log(options_.info_log, "Delete type=%d #%lld\n",
               int(type),
               static_cast<unsigned long long>(number));
-<<<<<<< HEAD
-#endif
-=======
-
->>>>>>> 532bb635
+
           if (-1!=Level)
           {
               std::string file;
@@ -1499,21 +1494,7 @@
                             is_level0_compaction, env_->GetBackgroundBacklog());
     status = InstallCompactionResults(compact);
   }
-<<<<<<< HEAD
-=======
-
-  // write log with mutex_ released
-  {
-      VersionSet::LevelSummaryStorage tmp;
-      versions_->LevelSummary(&tmp);
-      mutex_.Unlock();
-
-      Log(options_.info_log,
-          "compacted to: %s", tmp.buffer);
-      mutex_.Lock();
-  }
-
->>>>>>> 532bb635
+
   return status;
 }
 
