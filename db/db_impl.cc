// Copyright (c) 2011 The LevelDB Authors. All rights reserved.
// Use of this source code is governed by a BSD-style license that can be
// found in the LICENSE file. See the AUTHORS file for names of contributors.

#include "db/db_impl.h"

#include <time.h>
#include <algorithm>
#include <errno.h>
#include <set>
#include <string>
#include <stdint.h>
#include <stdio.h>
#include <unistd.h>
#include <vector>
#include "db/builder.h"
#include "db/db_iter.h"
#include "db/dbformat.h"
#include "db/filename.h"
#include "db/log_reader.h"
#include "db/log_writer.h"
#include "db/memtable.h"
#include "db/table_cache.h"
#include "db/version_set.h"
#include "db/write_batch_internal.h"
#include "leveldb/db.h"
#include "leveldb/env.h"
#include "leveldb/status.h"
#include "leveldb/table.h"
#include "leveldb/table_builder.h"
#include "port/port.h"
#include "table/block.h"
#include "table/merger.h"
#include "table/two_level_iterator.h"
#include "util/coding.h"
#include "util/logging.h"
#include "util/mutexlock.h"

namespace leveldb {

// Information kept for every waiting writer
struct DBImpl::Writer {
  Status status;
  WriteBatch* batch;
  bool sync;
  bool done;
  port::CondVar cv;

  explicit Writer(port::Mutex* mu) : cv(mu) { }
};

struct DBImpl::CompactionState {
  Compaction* const compaction;

  // Sequence numbers < smallest_snapshot are not significant since we
  // will never have to service a snapshot below smallest_snapshot.
  // Therefore if we have seen a sequence number S <= smallest_snapshot,
  // we can drop all entries for the same key with sequence numbers < S.
  SequenceNumber smallest_snapshot;

  // Files produced by compaction
  struct Output {
    uint64_t number;
    uint64_t file_size;
    InternalKey smallest, largest;
  };
  std::vector<Output> outputs;

  // State kept for output being generated
  WritableFile* outfile;
  TableBuilder* builder;

  uint64_t total_bytes;
  uint64_t num_entries;

  Output* current_output() { return &outputs[outputs.size()-1]; }

  explicit CompactionState(Compaction* c)
      : compaction(c),
        outfile(NULL),
        builder(NULL),
        total_bytes(0),
        num_entries(0) {
  }
};

// Fix user-supplied options to be reasonable
template <class T,class V>
static void ClipToRange(T* ptr, V minvalue, V maxvalue) {
  if (static_cast<V>(*ptr) > maxvalue) *ptr = maxvalue;
  if (static_cast<V>(*ptr) < minvalue) *ptr = minvalue;
}

Options SanitizeOptions(const std::string& dbname,
                        const InternalKeyComparator* icmp,
                        const InternalFilterPolicy* ipolicy,
                        const Options& src) {
  Options result = src;
  result.comparator = icmp;
  result.filter_policy = (src.filter_policy != NULL) ? ipolicy : NULL;
  ClipToRange(&result.max_open_files,            20,     50000);
  ClipToRange(&result.write_buffer_size,         64<<10, 1<<30);
  ClipToRange(&result.block_size,                1<<10,  4<<20);
  if (result.info_log == NULL) {
    // Open a log file in the same directory as the db
    src.env->CreateDir(dbname);  // In case it does not exist
    src.env->RenameFile(InfoLogFileName(dbname), OldInfoLogFileName(dbname));
    Status s = src.env->NewLogger(InfoLogFileName(dbname), &result.info_log);
    if (!s.ok()) {
      // No place suitable for logging
      result.info_log = NULL;
    }
  }
  if (result.block_cache == NULL) {
    result.block_cache = NewLRUCache(8 << 20);
  }
  return result;
}

DBImpl::DBImpl(const Options& options, const std::string& dbname)
    : env_(options.env),
      internal_comparator_(options.comparator),
      internal_filter_policy_(options.filter_policy),
      options_(SanitizeOptions(
          dbname, &internal_comparator_, &internal_filter_policy_, options)),
      owns_info_log_(options_.info_log != options.info_log),
      owns_cache_(options_.block_cache != options.block_cache),
      dbname_(dbname),
      db_lock_(NULL),
      shutting_down_(NULL),
      bg_cv_(&mutex_),
      mem_(new MemTable(internal_comparator_)),
      imm_(NULL),
      logfile_(NULL),
      logfile_number_(0),
      log_(NULL),
      tmp_batch_(new WriteBatch),
      bg_compaction_scheduled_(false),
      manual_compaction_(NULL),
      level0_good(true)
{
  mem_->Ref();
  has_imm_.Release_Store(NULL);

  // Reserve ten files or so for other uses and give the rest to TableCache.
  const int table_cache_size = options_.max_open_files - 10;
  table_cache_ = new TableCache(dbname_, &options_, table_cache_size);

  versions_ = new VersionSet(dbname_, &options_, table_cache_,
                             &internal_comparator_);

  options_.Dump(options_.info_log);
}

DBImpl::~DBImpl() {
  // Wait for background work to finish
  mutex_.Lock();
  shutting_down_.Release_Store(this);  // Any non-NULL value is ok
  while (bg_compaction_scheduled_) {
    bg_cv_.Wait();
  }
  mutex_.Unlock();

  delete versions_;
  if (mem_ != NULL) mem_->Unref();
  if (imm_ != NULL) imm_->Unref();
  delete tmp_batch_;
  delete log_;
  delete logfile_;
  delete table_cache_;

  if (owns_info_log_) {
    delete options_.info_log;
  }
  if (owns_cache_) {
    delete options_.block_cache;
  }
  if (db_lock_ != NULL) {
    env_->UnlockFile(db_lock_);
  }
}

Status DBImpl::NewDB() {
  VersionEdit new_db;
  new_db.SetComparatorName(user_comparator()->Name());
  new_db.SetLogNumber(0);
  new_db.SetNextFile(2);
  new_db.SetLastSequence(0);

  const std::string manifest = DescriptorFileName(dbname_, 1);
  WritableFile* file;
  Status s = env_->NewWritableFile(manifest, &file);
  if (!s.ok()) {
    return s;
  }
  {
    log::Writer log(file);
    std::string record;
    new_db.EncodeTo(&record);
    s = log.AddRecord(record);
    if (s.ok()) {
      s = file->Close();
    }
  }
  delete file;
  if (s.ok()) {
    // Make "CURRENT" file that points to the new manifest file.
    s = SetCurrentFile(env_, dbname_, 1);
  } else {
    env_->DeleteFile(manifest);
  }
  return s;
}

void DBImpl::MaybeIgnoreError(Status* s) const {
  if (s->ok() || options_.paranoid_checks) {
    // No change needed
  } else {
    Log(options_.info_log, "Ignoring error %s", s->ToString().c_str());
    *s = Status::OK();
  }
}

void DBImpl::DeleteObsoleteFiles() {
  // Make a set of all of the live files
  std::set<uint64_t> live = pending_outputs_;
  versions_->AddLiveFiles(&live);

  std::vector<std::string> filenames;
  env_->GetChildren(dbname_, &filenames); // Ignoring errors on purpose
  uint64_t number;
  FileType type;
  for (size_t i = 0; i < filenames.size(); i++) {
    if (ParseFileName(filenames[i], &number, &type)) {
      bool keep = true;
      switch (type) {
        case kLogFile:
          keep = ((number >= versions_->LogNumber()) ||
                  (number == versions_->PrevLogNumber()));
          break;
        case kDescriptorFile:
          // Keep my manifest file, and any newer incarnations'
          // (in case there is a race that allows other incarnations)
          keep = (number >= versions_->ManifestFileNumber());
          break;
        case kTableFile:
          keep = (live.find(number) != live.end());
          break;
        case kTempFile:
          // Any temp files that are currently being written to must
          // be recorded in pending_outputs_, which is inserted into "live"
          keep = (live.find(number) != live.end());
          break;
        case kCurrentFile:
        case kDBLockFile:
        case kInfoLogFile:
          keep = true;
          break;
      }

      if (!keep) {
        if (type == kTableFile) {
          table_cache_->Evict(number);
        }
        Log(options_.info_log, "Delete type=%d #%lld\n",
            int(type),
            static_cast<unsigned long long>(number));
        env_->DeleteFile(dbname_ + "/" + filenames[i]);
      }
    }
  }
}

Status DBImpl::Recover(VersionEdit* edit) {
  mutex_.AssertHeld();

  // Ignore error from CreateDir since the creation of the DB is
  // committed only when the descriptor is created, and this directory
  // may already exist from a previous failed creation attempt.
  env_->CreateDir(dbname_);
  assert(db_lock_ == NULL);
  Status s = env_->LockFile(LockFileName(dbname_), &db_lock_);
  if (!s.ok()) {
    return s;
  }

  if (!env_->FileExists(CurrentFileName(dbname_))) {
    if (options_.create_if_missing) {
      s = NewDB();
      if (!s.ok()) {
        return s;
      }
    } else {
      return Status::InvalidArgument(
          dbname_, "does not exist (create_if_missing is false)");
    }
  } else {
    if (options_.error_if_exists) {
      return Status::InvalidArgument(
          dbname_, "exists (error_if_exists is true)");
    }
  }

  s = versions_->Recover();
  if (s.ok()) {
    SequenceNumber max_sequence(0);

    // Recover from all newer log files than the ones named in the
    // descriptor (new log files may have been added by the previous
    // incarnation without registering them in the descriptor).
    //
    // Note that PrevLogNumber() is no longer used, but we pay
    // attention to it in case we are recovering a database
    // produced by an older version of leveldb.
    const uint64_t min_log = versions_->LogNumber();
    const uint64_t prev_log = versions_->PrevLogNumber();
    std::vector<std::string> filenames;
    s = env_->GetChildren(dbname_, &filenames);
    if (!s.ok()) {
      return s;
    }
    uint64_t number;
    FileType type;
    std::vector<uint64_t> logs;
    for (size_t i = 0; i < filenames.size(); i++) {
      if (ParseFileName(filenames[i], &number, &type)
          && type == kLogFile
          && ((number >= min_log) || (number == prev_log))) {
        logs.push_back(number);
      }
    }

    // Recover in the order in which the logs were generated
    std::sort(logs.begin(), logs.end());
    for (size_t i = 0; i < logs.size(); i++) {
      s = RecoverLogFile(logs[i], edit, &max_sequence);

      // The previous incarnation may not have written any MANIFEST
      // records after allocating this log number.  So we manually
      // update the file number allocation counter in VersionSet.
      versions_->MarkFileNumberUsed(logs[i]);
    }

    if (s.ok()) {
      if (versions_->LastSequence() < max_sequence) {
        versions_->SetLastSequence(max_sequence);
      }
    }
  }

  return s;
}

Status DBImpl::RecoverLogFile(uint64_t log_number,
                              VersionEdit* edit,
                              SequenceNumber* max_sequence) {
  struct LogReporter : public log::Reader::Reporter {
    Env* env;
    Logger* info_log;
    const char* fname;
    Status* status;  // NULL if options_.paranoid_checks==false
    virtual void Corruption(size_t bytes, const Status& s) {
      Log(info_log, "%s%s: dropping %d bytes; %s",
          (this->status == NULL ? "(ignoring error) " : ""),
          fname, static_cast<int>(bytes), s.ToString().c_str());
      if (this->status != NULL && this->status->ok()) *this->status = s;
    }
  };

  mutex_.AssertHeld();

  // Open the log file
  std::string fname = LogFileName(dbname_, log_number);
  SequentialFile* file;
  Status status = env_->NewSequentialFile(fname, &file);
  if (!status.ok()) {
    MaybeIgnoreError(&status);
    return status;
  }

  // Create the log reader.
  LogReporter reporter;
  reporter.env = env_;
  reporter.info_log = options_.info_log;
  reporter.fname = fname.c_str();
  reporter.status = (options_.paranoid_checks ? &status : NULL);
  // We intentially make log::Reader do checksumming even if
  // paranoid_checks==false so that corruptions cause entire commits
  // to be skipped instead of propagating bad information (like overly
  // large sequence numbers).
  log::Reader reader(file, &reporter, true/*checksum*/,
                     0/*initial_offset*/);
  Log(options_.info_log, "Recovering log #%llu",
      (unsigned long long) log_number);

  // Read all the records and add to a memtable
  std::string scratch;
  Slice record;
  WriteBatch batch;
  MemTable* mem = NULL;
  while (reader.ReadRecord(&record, &scratch) &&
         status.ok()) {
    if (record.size() < 12) {
      reporter.Corruption(
          record.size(), Status::Corruption("log record too small"));
      continue;
    }
    WriteBatchInternal::SetContents(&batch, record);

    if (mem == NULL) {
      mem = new MemTable(internal_comparator_);
      mem->Ref();
    }
    status = WriteBatchInternal::InsertInto(&batch, mem);
    MaybeIgnoreError(&status);
    if (!status.ok()) {
      break;
    }
    const SequenceNumber last_seq =
        WriteBatchInternal::Sequence(&batch) +
        WriteBatchInternal::Count(&batch) - 1;
    if (last_seq > *max_sequence) {
      *max_sequence = last_seq;
    }

    if (mem->ApproximateMemoryUsage() > options_.write_buffer_size) {
      status = WriteLevel0Table(mem, edit, NULL);
      if (!status.ok()) {
        // Reflect errors immediately so that conditions like full
        // file-systems cause the DB::Open() to fail.
        break;
      }
      mem->Unref();
      mem = NULL;
    }
  }

  if (status.ok() && mem != NULL) {
    status = WriteLevel0Table(mem, edit, NULL);
    // Reflect errors immediately so that conditions like full
    // file-systems cause the DB::Open() to fail.
  }

  if (mem != NULL) mem->Unref();
  delete file;
  return status;
}

Status DBImpl::WriteLevel0Table(MemTable* mem, VersionEdit* edit,
                                Version* base) {
  mutex_.AssertHeld();
  const uint64_t start_micros = env_->NowMicros();
  FileMetaData meta;
  meta.number = versions_->NewFileNumber();
  pending_outputs_.insert(meta.number);
  Iterator* iter = mem->NewIterator();
  SequenceNumber smallest_snapshot;
  Log(options_.info_log, "Level-0 table #%llu: started",
      (unsigned long long) meta.number);

  if (snapshots_.empty()) {
    smallest_snapshot = versions_->LastSequence();
  } else {
    smallest_snapshot = snapshots_.oldest()->number_;
  }

  Status s;
  {
    Options local_options;

    mutex_.Unlock();

    // want the data slammed to disk as fast as possible,
    //  no compression for level 0.
    local_options=options_;
    local_options.compression=kNoCompression;
    s = BuildTable(dbname_, env_, local_options, table_cache_, iter, &meta, smallest_snapshot);

    mutex_.Lock();
  }

  Log(options_.info_log, "Level-0 table #%llu: %llu bytes, %llu keys %s",
      (unsigned long long) meta.number,
      (unsigned long long) meta.file_size,
      (unsigned long long) meta.num_entries,
      s.ToString().c_str());
  delete iter;
  pending_outputs_.erase(meta.number);


  // Note that if file_size is zero, the file has been deleted and
  // should not be added to the manifest.
  int level = 0;
  if (s.ok() && meta.file_size > 0) {
    const Slice min_user_key = meta.smallest.user_key();
    const Slice max_user_key = meta.largest.user_key();
    if (base != NULL) {
      level = base->PickLevelForMemTableOutput(min_user_key, max_user_key);
    }
    edit->AddFile(level, meta.number, meta.file_size,
                  meta.smallest, meta.largest);
  }

  CompactionStats stats;
  stats.micros = env_->NowMicros() - start_micros;
  stats.bytes_written = meta.file_size;
  stats_[level].Add(stats);

  if (0!=meta.num_entries && s.ok())
  {
      // 2x since mem to disk, not disk to disk
      versions_->SetWriteRate(2*stats.micros/meta.num_entries);
  }   // if

  return s;
}

Status DBImpl::CompactMemTable() {
  mutex_.AssertHeld();
  assert(imm_ != NULL);

  // Save the contents of the memtable as a new Table
  VersionEdit edit;
  Version* base = versions_->current();
  base->Ref();
  Status s = WriteLevel0Table(imm_, &edit, base);
  base->Unref();

  if (s.ok() && shutting_down_.Acquire_Load()) {
    s = Status::IOError("Deleting DB during memtable compaction");
  }

  // Replace immutable memtable with the generated Table
  if (s.ok()) {
    edit.SetPrevLogNumber(0);
    edit.SetLogNumber(logfile_number_);  // Earlier logs no longer needed
    s = versions_->LogAndApply(&edit, &mutex_);
  }

  if (s.ok()) {
    // Commit to the new state
    imm_->Unref();
    imm_ = NULL;
    has_imm_.Release_Store(NULL);
    DeleteObsoleteFiles();
  }

  return s;
}

void DBImpl::CompactRange(const Slice* begin, const Slice* end) {
  int max_level_with_files = 1;
  {
    MutexLock l(&mutex_);
    Version* base = versions_->current();
    for (int level = 1; level < config::kNumLevels; level++) {
      if (base->OverlapInLevel(level, begin, end)) {
        max_level_with_files = level;
      }
    }
  }
  TEST_CompactMemTable(); // TODO(sanjay): Skip if memtable does not overlap
  for (int level = 0; level < max_level_with_files; level++) {
    TEST_CompactRange(level, begin, end);
  }
}

void DBImpl::TEST_CompactRange(int level, const Slice* begin,const Slice* end) {
  assert(level >= 0);
  assert(level + 1 < config::kNumLevels);

  InternalKey begin_storage, end_storage;

  ManualCompaction manual;
  manual.level = level;
  manual.done = false;
  if (begin == NULL) {
    manual.begin = NULL;
  } else {
    begin_storage = InternalKey(*begin, kMaxSequenceNumber, kValueTypeForSeek);
    manual.begin = &begin_storage;
  }
  if (end == NULL) {
    manual.end = NULL;
  } else {
    end_storage = InternalKey(*end, 0, static_cast<ValueType>(0));
    manual.end = &end_storage;
  }

  MutexLock l(&mutex_);
  while (!manual.done) {
    while (manual_compaction_ != NULL) {
      bg_cv_.Wait();
    }
    manual_compaction_ = &manual;
    MaybeScheduleCompaction();
    while (manual_compaction_ == &manual) {
      bg_cv_.Wait();
    }
  }
}

Status DBImpl::TEST_CompactMemTable() {
  // NULL batch means just wait for earlier writes to be done
  Status s = Write(WriteOptions(), NULL);
  if (s.ok()) {
    // Wait until the compaction completes
    MutexLock l(&mutex_);
    while (imm_ != NULL && bg_error_.ok()) {
      bg_cv_.Wait();
    }
    if (imm_ != NULL) {
      s = bg_error_;
    }
  }
  return s;
}

void DBImpl::MaybeScheduleCompaction() {
  mutex_.AssertHeld();

  int state;
  bool push;

  // decide which background thread gets the compaction job
  state=0;
  push=false;

  // writing of memory to disk: high priority
  if (NULL!=imm_)
  {
      push=true;
  }   // if

  // merge level 0s to level 1
  else
  {
      Compaction * c_ptr;
      c_ptr=versions_->PickCompaction();

      // compaction of level 0 files:  high priority
      if (NULL!=c_ptr && c_ptr->level()==0)
          push=true;
      delete c_ptr;
  }   // if

  if (push)
  {
      // is something else already on background work queue
      if (bg_compaction_scheduled_)
          state=2;
      else
          state=1;
  }   // if


  if (bg_compaction_scheduled_ && !push) {
    // Already scheduled
  } else if (shutting_down_.Acquire_Load()) {
    // DB is being deleted; no more background compactions
  } else if (imm_ == NULL &&
             manual_compaction_ == NULL &&
             !versions_->NeedsCompaction()) {
    // No work to be done
  } else {
    bg_compaction_scheduled_ = true;
    env_->Schedule(&DBImpl::BGWork, this, state, (NULL!=imm_));
  }
}

void DBImpl::BGWork(void* db) {
  reinterpret_cast<DBImpl*>(db)->BackgroundCall();
}

void DBImpl::BackgroundCall() {
  MutexLock l(&mutex_);
  assert(bg_compaction_scheduled_);
  if (!shutting_down_.Acquire_Load()) {
    Status s = BackgroundCompaction();
    if (!s.ok()) {
      // Wait a little bit before retrying background compaction in
      // case this is an environmental problem and we do not want to
      // chew up resources for failed compactions for the duration of
      // the problem.
      bg_cv_.SignalAll();  // In case a waiter can proceed despite the error
      Log(options_.info_log, "Waiting after background compaction error: %s",
          s.ToString().c_str());
      mutex_.Unlock();
      env_->SleepForMicroseconds(1000000);
      mutex_.Lock();
    }
  }
  bg_compaction_scheduled_ = false;

  // Previous compaction may have produced too many files in a level,
  // so reschedule another compaction if needed.
  MaybeScheduleCompaction();
  bg_cv_.SignalAll();
}

Status DBImpl::BackgroundCompaction() {
  Status status;

  mutex_.AssertHeld();

  if (imm_ != NULL) {
    pthread_rwlock_rdlock(&gThreadLock0);
    status=CompactMemTable();
    pthread_rwlock_unlock(&gThreadLock0);
    return status;
  }

  Compaction* c;
  bool is_manual = (manual_compaction_ != NULL);
  InternalKey manual_end;
  if (is_manual) {
    ManualCompaction* m = manual_compaction_;
    c = versions_->CompactRange(m->level, m->begin, m->end);
    m->done = (c == NULL);
    if (c != NULL) {
      manual_end = c->input(0, c->num_input_files(0) - 1)->largest;
    }
    Log(options_.info_log,
        "Manual compaction at level-%d from %s .. %s; will stop at %s\n",
        m->level,
        (m->begin ? m->begin->DebugString().c_str() : "(begin)"),
        (m->end ? m->end->DebugString().c_str() : "(end)"),
        (m->done ? "(end)" : manual_end.DebugString().c_str()));
  } else {
    c = versions_->PickCompaction();
  }


  if (c == NULL) {
    // Nothing to do
  } else if (!is_manual && c->IsTrivialMove()) {
    // Move file to next level
    assert(c->num_input_files(0) == 1);
    FileMetaData* f = c->input(0, 0);
    c->edit()->DeleteFile(c->level(), f->number);
    c->edit()->AddFile(c->level() + 1, f->number, f->file_size,
                       f->smallest, f->largest);
    status = versions_->LogAndApply(c->edit(), &mutex_);
    VersionSet::LevelSummaryStorage tmp;
    Log(options_.info_log, "Moved #%lld to level-%d %lld bytes %s: %s\n",
        static_cast<unsigned long long>(f->number),
        c->level() + 1,
        static_cast<unsigned long long>(f->file_size),
        status.ToString().c_str(),
        versions_->LevelSummary(&tmp));
  } else {
    CompactionState* compact = new CompactionState(c);
    status = DoCompactionWork(compact);
    CleanupCompaction(compact);
    c->ReleaseInputs();
    DeleteObsoleteFiles();
  }
  delete c;

  if (status.ok()) {
    // Done
  } else if (shutting_down_.Acquire_Load()) {
    // Ignore compaction errors found during shutting down
  } else {
    Log(options_.info_log,
        "Compaction error: %s", status.ToString().c_str());
    if (options_.paranoid_checks && bg_error_.ok()) {
      bg_error_ = status;
    }
  }

  if (is_manual) {
    ManualCompaction* m = manual_compaction_;
    if (!status.ok()) {
      m->done = true;
    }
    if (!m->done) {
      // We only compacted part of the requested range.  Update *m
      // to the range that is left to be compacted.
      m->tmp_storage = manual_end;
      m->begin = &m->tmp_storage;
    }
    manual_compaction_ = NULL;
  }

  return status;
}

void DBImpl::CleanupCompaction(CompactionState* compact) {
  mutex_.AssertHeld();
  if (compact->builder != NULL) {
    // May happen if we get a shutdown call in the middle of compaction
    compact->builder->Abandon();
    delete compact->builder;
  } else {
    assert(compact->outfile == NULL);
  }
  delete compact->outfile;
  for (size_t i = 0; i < compact->outputs.size(); i++) {
    const CompactionState::Output& out = compact->outputs[i];
    pending_outputs_.erase(out.number);
  }
  delete compact;
}

Status DBImpl::OpenCompactionOutputFile(CompactionState* compact) {
  assert(compact != NULL);
  assert(compact->builder == NULL);
  uint64_t file_number;
  {
    mutex_.Lock();
    file_number = versions_->NewFileNumber();
    pending_outputs_.insert(file_number);
    CompactionState::Output out;
    out.number = file_number;
    out.smallest.Clear();
    out.largest.Clear();
    compact->outputs.push_back(out);
    mutex_.Unlock();
  }

  // Make the output file
  std::string fname = TableFileName(dbname_, file_number);
  Status s = env_->NewWritableFile(fname, &compact->outfile);
  if (s.ok()) {
    compact->builder = new TableBuilder(options_, compact->outfile);
  }
  return s;
}

Status DBImpl::FinishCompactionOutputFile(CompactionState* compact,
                                          Iterator* input) {
  assert(compact != NULL);
  assert(compact->outfile != NULL);
  assert(compact->builder != NULL);

  const uint64_t output_number = compact->current_output()->number;
  assert(output_number != 0);

  // Check for iterator errors
  Status s = input->status();
  const uint64_t current_entries = compact->builder->NumEntries();
  if (s.ok()) {
    s = compact->builder->Finish();
  } else {
    compact->builder->Abandon();
  }
  const uint64_t current_bytes = compact->builder->FileSize();
  compact->current_output()->file_size = current_bytes;
  compact->total_bytes += current_bytes;
  compact->num_entries += compact->builder->NumEntries();
  delete compact->builder;
  compact->builder = NULL;

  // Finish and check for file errors
  if (s.ok()) {
    s = compact->outfile->Sync();
  }
  if (s.ok()) {
    s = compact->outfile->Close();
  }
  delete compact->outfile;
  compact->outfile = NULL;

  if (s.ok() && current_entries > 0) {
    // Verify that the table is usable
    Iterator* iter = table_cache_->NewIterator(ReadOptions(),
                                               output_number,
                                               current_bytes);
    s = iter->status();
    delete iter;
    if (s.ok()) {
      Log(options_.info_log,
          "Generated table #%llu: %lld keys, %lld bytes",
          (unsigned long long) output_number,
          (unsigned long long) current_entries,
          (unsigned long long) current_bytes);
    }
  }
  return s;
}


Status DBImpl::InstallCompactionResults(CompactionState* compact) {
  mutex_.AssertHeld();
  Log(options_.info_log,  "Compacted %d@%d + %d@%d files => %lld bytes",
      compact->compaction->num_input_files(0),
      compact->compaction->level(),
      compact->compaction->num_input_files(1),
      compact->compaction->level() + 1,
      static_cast<long long>(compact->total_bytes));

  // Add compaction outputs
  compact->compaction->AddInputDeletions(compact->compaction->edit());
  const int level = compact->compaction->level();
  for (size_t i = 0; i < compact->outputs.size(); i++) {
    const CompactionState::Output& out = compact->outputs[i];
    compact->compaction->edit()->AddFile(
        level + 1,
        out.number, out.file_size, out.smallest, out.largest);
  }
  return versions_->LogAndApply(compact->compaction->edit(), &mutex_);
}

Status DBImpl::DoCompactionWork(CompactionState* compact) {
  const uint64_t start_micros = env_->NowMicros();
  int64_t imm_micros = 0;  // Micros spent doing imm_ compactions

  Log(options_.info_log,  "Compacting %d@%d + %d@%d files",
      compact->compaction->num_input_files(0),
      compact->compaction->level(),
      compact->compaction->num_input_files(1),
      compact->compaction->level() + 1);

  assert(versions_->NumLevelFiles(compact->compaction->level()) > 0);
  assert(compact->builder == NULL);
  assert(compact->outfile == NULL);
  if (snapshots_.empty()) {
    compact->smallest_snapshot = versions_->LastSequence();
  } else {
    compact->smallest_snapshot = snapshots_.oldest()->number_;
  }

  // Release mutex while we're actually doing the compaction work
  mutex_.Unlock();

  if (0 == compact->compaction->level())
      pthread_rwlock_rdlock(&gThreadLock1);

  Iterator* input = versions_->MakeInputIterator(compact->compaction);
  input->SeekToFirst();
  Status status;
  ParsedInternalKey ikey;
  std::string current_user_key;
  bool has_current_user_key = false;
  SequenceNumber last_sequence_for_key = kMaxSequenceNumber;

  // for compression bypass feature/automation
<<<<<<< HEAD
#if 1
  Options options_state=options_;
  options_state.compression=kNoCompressInternal;
#endif
=======
  bool compress_bypass_off = false;
  Options options_state=options_;
  options_state.compression=kNoCompression;

>>>>>>> 793ff2ac
  KeyRetirement retire(user_comparator(), compact->smallest_snapshot, compact->compaction);

  for (; input->Valid() && !shutting_down_.Acquire_Load(); )
  {
    if (input->IsCompressible()
        && kNoCompression==options_state.compression
        && kNoCompression!=options_.compression)
    {
        options_state.compression=options_.compression;
        if (NULL!=compact->builder)
            compact->builder->ChangeOptions(options_state);
    }   // if

    // Prioritize immutable compaction work
    imm_micros+=PrioritizeWork(0==compact->compaction->level());

    Slice key = input->key();
    if (compact->compaction->ShouldStopBefore(key) &&
        compact->builder != NULL) {
      status = FinishCompactionOutputFile(compact, input);
      if (!status.ok()) {
        break;
      }
    }

    // Handle key/value, add to state, etc.
    bool drop = retire(key);

    if (!drop) {
      // Open output file if necessary
      if (compact->builder == NULL) {
        status = OpenCompactionOutputFile(compact);
        if (!status.ok()) {
          break;
        }
<<<<<<< HEAD
#if 1
        if (options_state.compression!=options_.compression)
            compact->builder->ChangeOptions(options_state);
#endif
=======
        if (options_state.compression!=options_.compression)
            compact->builder->ChangeOptions(options_state);
>>>>>>> 793ff2ac
      }
      if (compact->builder->NumEntries() == 0) {
        compact->current_output()->smallest.DecodeFrom(key);
      }
      compact->current_output()->largest.DecodeFrom(key);
#if 1
      if (kNoCompressInternal==options_state.compression
          && kNoCompression!=options_.compression
          && input->IsCompressible())
      {
          Log(options_.info_log,  "Compression flag switched active");

          options_state.compression=options_.compression;
          if (NULL!=compact->builder)
              compact->builder->ChangeOptions(options_state);
      }   // if
#endif
      compact->builder->Add(key, input->value());

      // Close output file if it is big enough
      if (compact->builder->FileSize() >=
          compact->compaction->MaxOutputFileSize()) {
#if 1
          if (kNoCompressInternal==options_state.compression)
              Log(options_.info_log,  "Compression bypass success");
#endif
        status = FinishCompactionOutputFile(compact, input);
        if (!status.ok()) {
          break;
        }
      }
    }

    input->Next();
  }

  if (status.ok() && shutting_down_.Acquire_Load()) {
    status = Status::IOError("Deleting DB during compaction");
  }
  if (status.ok() && compact->builder != NULL) {
    status = FinishCompactionOutputFile(compact, input);
  }
  if (status.ok()) {
    status = input->status();
  }
  delete input;
  input = NULL;

  CompactionStats stats;
  stats.micros = env_->NowMicros() - start_micros - imm_micros;
  for (int which = 0; which < 2; which++) {
    for (int i = 0; i < compact->compaction->num_input_files(which); i++) {
      stats.bytes_read += compact->compaction->input(which, i)->file_size;
    }
  }
  for (size_t i = 0; i < compact->outputs.size(); i++) {
    stats.bytes_written += compact->outputs[i].file_size;
  }

  if (0 == compact->compaction->level())
      pthread_rwlock_unlock(&gThreadLock1);

  mutex_.Lock();
  stats_[compact->compaction->level() + 1].Add(stats);

  if (status.ok()) {
    if (0!=compact->num_entries)
      versions_->SetWriteRate(stats.micros/compact->num_entries);
    status = InstallCompactionResults(compact);
  }
  VersionSet::LevelSummaryStorage tmp;
  Log(options_.info_log,
      "compacted to: %s", versions_->LevelSummary(&tmp));
  return status;
}


int64_t
DBImpl::PrioritizeWork(
    bool IsLevel0)
{
    int64_t start_time;
    bool again;
    int ret_val;
    struct timespec timeout;

    start_time=env_->NowMicros();

    // loop while on hold due to higher priority stuff,
    //  but keep polling for need to handle imm_
    do
    {
        again=false;

        if (has_imm_.NoBarrier_Load() != NULL) {
            mutex_.Lock();
            if (imm_ != NULL) {
                if (IsLevel0)
                    pthread_rwlock_unlock(&gThreadLock1);
                pthread_rwlock_rdlock(&gThreadLock0);
                CompactMemTable();
                pthread_rwlock_unlock(&gThreadLock0);
                if (IsLevel0)
                    pthread_rwlock_rdlock(&gThreadLock1);
                bg_cv_.SignalAll();  // Wakeup MakeRoomForWrite() if necessary
            }   // if
            mutex_.Unlock();
        }   // if

        // pause to potentially hand off disk to
        //  memtable threads
#if defined(_POSIX_TIMEOUTS) && (_POSIX_TIMEOUTS - 200112L) >= 0L
        clock_gettime(CLOCK_REALTIME, &timeout);
        timeout.tv_sec+=1;
        ret_val=pthread_rwlock_timedwrlock(&gThreadLock0, &timeout);
#else
        // ugly spin lock
        ret_val=pthread_rwlock_trywrlock(&gThreadLock0);
        if (EBUSY==ret_val)
        {
            ret_val=ETIMEDOUT;
            env_->SleepForMicroseconds(10000);  // 10milliseconds
        }   // if
#endif
        if (0==ret_val)
            pthread_rwlock_unlock(&gThreadLock0);
        again=(ETIMEDOUT==ret_val);

        // Give priorities to level 0 compactions, unless
        //  this compaction is blocking a level 0 in this database
        if (!IsLevel0 && level0_good && !again)
        {
#if defined(_POSIX_TIMEOUTS) && (_POSIX_TIMEOUTS - 200112L) >= 0L
            clock_gettime(CLOCK_REALTIME, &timeout);
            timeout.tv_sec+=1;
            ret_val=pthread_rwlock_timedwrlock(&gThreadLock1, &timeout);
#else
            // ugly spin lock
            ret_val=pthread_rwlock_trywrlock(&gThreadLock1);
            if (EBUSY==ret_val)
            {
                ret_val=ETIMEDOUT;
                env_->SleepForMicroseconds(10000);  // 10milliseconds
            }   // if
#endif

            if (0==ret_val)
                pthread_rwlock_unlock(&gThreadLock1);
            again=again || (ETIMEDOUT==ret_val);
        }   // if
    } while(again);

    // let caller know how long was spent waiting.
    return(env_->NowMicros() - start_time);

}  // PrioritizeWork



namespace {
struct IterState {
  port::Mutex* mu;
  Version* version;
  MemTable* mem;
  MemTable* imm;
};

static void CleanupIteratorState(void* arg1, void* arg2) {
  IterState* state = reinterpret_cast<IterState*>(arg1);
  state->mu->Lock();
  state->mem->Unref();
  if (state->imm != NULL) state->imm->Unref();
  state->version->Unref();
  state->mu->Unlock();
  delete state;
}
}  // namespace

Iterator* DBImpl::NewInternalIterator(const ReadOptions& options,
                                      SequenceNumber* latest_snapshot) {
  IterState* cleanup = new IterState;
  mutex_.Lock();
  *latest_snapshot = versions_->LastSequence();

  // Collect together all needed child iterators
  std::vector<Iterator*> list;
  list.push_back(mem_->NewIterator());
  mem_->Ref();
  if (imm_ != NULL) {
    list.push_back(imm_->NewIterator());
    imm_->Ref();
  }
  versions_->current()->AddIterators(options, &list);
  Iterator* internal_iter =
      NewMergingIterator(&internal_comparator_, &list[0], list.size());
  versions_->current()->Ref();

  cleanup->mu = &mutex_;
  cleanup->mem = mem_;
  cleanup->imm = imm_;
  cleanup->version = versions_->current();
  internal_iter->RegisterCleanup(CleanupIteratorState, cleanup, NULL);

  mutex_.Unlock();
  return internal_iter;
}

Iterator* DBImpl::TEST_NewInternalIterator() {
  SequenceNumber ignored;
  return NewInternalIterator(ReadOptions(), &ignored);
}

int64_t DBImpl::TEST_MaxNextLevelOverlappingBytes() {
  MutexLock l(&mutex_);
  return versions_->MaxNextLevelOverlappingBytes();
}

Status DBImpl::Get(const ReadOptions& options,
                   const Slice& key,
                   std::string* value) {
  Status s;
  MutexLock l(&mutex_);
  SequenceNumber snapshot;
  if (options.snapshot != NULL) {
    snapshot = reinterpret_cast<const SnapshotImpl*>(options.snapshot)->number_;
  } else {
    snapshot = versions_->LastSequence();
  }

  MemTable* mem = mem_;
  MemTable* imm = imm_;
  Version* current = versions_->current();
  mem->Ref();
  if (imm != NULL) imm->Ref();
  current->Ref();

  bool have_stat_update = false;
  Version::GetStats stats;

  // Unlock while reading from files and memtables
  {
    mutex_.Unlock();
    // First look in the memtable, then in the immutable memtable (if any).
    LookupKey lkey(key, snapshot);
    if (mem->Get(lkey, value, &s)) {
      // Done
    } else if (imm != NULL && imm->Get(lkey, value, &s)) {
      // Done
    } else {
      s = current->Get(options, lkey, value, &stats);
      have_stat_update = true;
    }
    mutex_.Lock();
  }

  if (have_stat_update && current->UpdateStats(stats)) {
      // no compactions initiated by reads, takes too long
      // MaybeScheduleCompaction();
  }
  mem->Unref();
  if (imm != NULL) imm->Unref();
  current->Unref();
  return s;
}

Iterator* DBImpl::NewIterator(const ReadOptions& options) {
  SequenceNumber latest_snapshot;
  Iterator* internal_iter = NewInternalIterator(options, &latest_snapshot);
  return NewDBIterator(
      &dbname_, env_, user_comparator(), internal_iter,
      (options.snapshot != NULL
       ? reinterpret_cast<const SnapshotImpl*>(options.snapshot)->number_
       : latest_snapshot));
}

const Snapshot* DBImpl::GetSnapshot() {
  MutexLock l(&mutex_);
  return snapshots_.New(versions_->LastSequence());
}

void DBImpl::ReleaseSnapshot(const Snapshot* s) {
  MutexLock l(&mutex_);
  snapshots_.Delete(reinterpret_cast<const SnapshotImpl*>(s));
}

// Convenience methods
Status DBImpl::Put(const WriteOptions& o, const Slice& key, const Slice& val) {
  return DB::Put(o, key, val);
}

Status DBImpl::Delete(const WriteOptions& options, const Slice& key) {
  return DB::Delete(options, key);
}

Status DBImpl::Write(const WriteOptions& options, WriteBatch* my_batch) {
  Writer w(&mutex_);
  w.batch = my_batch;
  w.sync = options.sync;
  w.done = false;

  MutexLock l(&mutex_);
  writers_.push_back(&w);
  while (!w.done && &w != writers_.front()) {
    w.cv.Wait();
  }
  if (w.done) {
    return w.status;
  }

  // May temporarily unlock and wait.
  Status status = MakeRoomForWrite(my_batch == NULL);
  uint64_t last_sequence = versions_->LastSequence();
  Writer* last_writer = &w;
  if (status.ok() && my_batch != NULL) {  // NULL batch is for compactions
    WriteBatch* updates = BuildBatchGroup(&last_writer);
    WriteBatchInternal::SetSequence(updates, last_sequence + 1);
    last_sequence += WriteBatchInternal::Count(updates);

    // Add to log and apply to memtable.  We can release the lock
    // during this phase since &w is currently responsible for logging
    // and protects against concurrent loggers and concurrent writes
    // into mem_.
    {
      mutex_.Unlock();
      status = log_->AddRecord(WriteBatchInternal::Contents(updates));
      if (status.ok() && options.sync) {
        status = logfile_->Sync();
      }
      if (status.ok()) {
        status = WriteBatchInternal::InsertInto(updates, mem_);
      }
      mutex_.Lock();
    }
    if (updates == tmp_batch_) tmp_batch_->Clear();

    versions_->SetLastSequence(last_sequence);
  }

  while (true) {
    Writer* ready = writers_.front();
    writers_.pop_front();
    if (ready != &w) {
      ready->status = status;
      ready->done = true;
      ready->cv.Signal();
    }
    if (ready == last_writer) break;
  }

  // Notify new head of write queue
  if (!writers_.empty()) {
    writers_.front()->cv.Signal();
  }

  return status;
}

// REQUIRES: Writer list must be non-empty
// REQUIRES: First writer must have a non-NULL batch
WriteBatch* DBImpl::BuildBatchGroup(Writer** last_writer) {
  assert(!writers_.empty());
  Writer* first = writers_.front();
  WriteBatch* result = first->batch;
  assert(result != NULL);

  size_t size = WriteBatchInternal::ByteSize(first->batch);

  // Allow the group to grow up to a maximum size, but if the
  // original write is small, limit the growth so we do not slow
  // down the small write too much.
  size_t max_size = 1 << 20;
  if (size <= (128<<10)) {
    max_size = size + (128<<10);
  }

  *last_writer = first;
  std::deque<Writer*>::iterator iter = writers_.begin();
  ++iter;  // Advance past "first"
  for (; iter != writers_.end(); ++iter) {
    Writer* w = *iter;
    if (w->sync && !first->sync) {
      // Do not include a sync write into a batch handled by a non-sync write.
      break;
    }

    if (w->batch != NULL) {
      size += WriteBatchInternal::ByteSize(w->batch);
      if (size > max_size) {
        // Do not make batch too big
        break;
      }

      // Append to *reuslt
      if (result == first->batch) {
        // Switch to temporary batch instead of disturbing caller's batch
        result = tmp_batch_;
        assert(WriteBatchInternal::Count(result) == 0);
        WriteBatchInternal::Append(result, first->batch);
      }
      WriteBatchInternal::Append(result, w->batch);
    }
    *last_writer = w;
  }
  return result;
}

// REQUIRES: mutex_ is held
// REQUIRES: this thread is currently at the front of the writer queue
Status DBImpl::MakeRoomForWrite(bool force) {
  mutex_.AssertHeld();
  assert(!writers_.empty());
  bool allow_delay = !force;
  Status s;
  int throttle;

  throttle=versions_->WriteThrottleUsec();
  if (0!=throttle)
  {
      mutex_.Unlock();
      /// slowing things down
      env_->SleepForMicroseconds(throttle);
      mutex_.Lock();
  }   // if

  // hint to background compaction.
  level0_good=(versions_->NumLevelFiles(0) < config::kL0_CompactionTrigger);

  while (true) {
    if (!bg_error_.ok()) {
      // Yield previous error
      s = bg_error_;
      break;
    } else if (
        allow_delay &&
        versions_->NumLevelFiles(0) >= config::kL0_SlowdownWritesTrigger) {
      // We are getting close to hitting a hard limit on the number of
      // L0 files.  Rather than delaying a single write by several
      // seconds when we hit the hard limit, start delaying each
      // individual write by 1ms to reduce latency variance.  Also,
      // this delay hands over some CPU to the compaction thread in
      // case it is sharing the same core as the writer.
      mutex_.Unlock();
      env_->SleepForMicroseconds(1000);
      allow_delay = false;  // Do not delay a single write more than once
      mutex_.Lock();
    } else if (!force &&
               (mem_->ApproximateMemoryUsage() <= options_.write_buffer_size)) {
      // There is room in current memtable
      break;
    } else if (imm_ != NULL) {
      // We have filled up the current memtable, but the previous
      // one is still being compacted, so we wait.
      Log(options_.info_log, "waiting 2...\n");
      MaybeScheduleCompaction();
      bg_cv_.Wait();
      Log(options_.info_log, "running 2...\n");
    } else if (versions_->NumLevelFiles(0) >= config::kL0_StopWritesTrigger) {
      // There are too many level-0 files.
      Log(options_.info_log, "waiting...\n");
      bg_cv_.Wait();
      Log(options_.info_log, "running...\n");
    } else {
      // Attempt to switch to a new memtable and trigger compaction of old
      assert(versions_->PrevLogNumber() == 0);
      uint64_t new_log_number = versions_->NewFileNumber();
      WritableFile* lfile = NULL;
      s = env_->NewWritableFile(LogFileName(dbname_, new_log_number), &lfile);
      if (!s.ok()) {
        // Avoid chewing through file number space in a tight loop.
        versions_->ReuseFileNumber(new_log_number);
        break;
      }
      delete log_;
      delete logfile_;
      logfile_ = lfile;
      logfile_number_ = new_log_number;
      log_ = new log::Writer(lfile);
      imm_ = mem_;
      has_imm_.Release_Store(imm_);
      mem_ = new MemTable(internal_comparator_);
      mem_->Ref();
      force = false;   // Do not force another compaction if have room
      MaybeScheduleCompaction();
    }
  }
  return s;
}

bool DBImpl::GetProperty(const Slice& property, std::string* value) {
  value->clear();

  MutexLock l(&mutex_);
  Slice in = property;
  Slice prefix("leveldb.");
  if (!in.starts_with(prefix)) return false;
  in.remove_prefix(prefix.size());

  if (in.starts_with("num-files-at-level")) {
    in.remove_prefix(strlen("num-files-at-level"));
    uint64_t level;
    bool ok = ConsumeDecimalNumber(&in, &level) && in.empty();
    if (!ok || level >= config::kNumLevels) {
      return false;
    } else {
      char buf[100];
      snprintf(buf, sizeof(buf), "%d",
               versions_->NumLevelFiles(static_cast<int>(level)));
      *value = buf;
      return true;
    }
  } else if (in == "stats") {
    char buf[200];
    snprintf(buf, sizeof(buf),
             "                               Compactions\n"
             "Level  Files Size(MB) Time(sec) Read(MB) Write(MB)\n"
             "--------------------------------------------------\n"
             );
    value->append(buf);
    for (int level = 0; level < config::kNumLevels; level++) {
      int files = versions_->NumLevelFiles(level);
      if (stats_[level].micros > 0 || files > 0) {
        snprintf(
            buf, sizeof(buf),
            "%3d %8d %8.0f %9.0f %8.0f %9.0f\n",
            level,
            files,
            versions_->NumLevelBytes(level) / 1048576.0,
            stats_[level].micros / 1e6,
            stats_[level].bytes_read / 1048576.0,
            stats_[level].bytes_written / 1048576.0);
        value->append(buf);
      }
    }
    return true;
  } else if (in == "sstables") {
    *value = versions_->current()->DebugString();
    return true;
  }

  return false;
}

void DBImpl::GetApproximateSizes(
    const Range* range, int n,
    uint64_t* sizes) {
  // TODO(opt): better implementation
  Version* v;
  {
    MutexLock l(&mutex_);
    versions_->current()->Ref();
    v = versions_->current();
  }

  for (int i = 0; i < n; i++) {
    // Convert user_key into a corresponding internal key.
    InternalKey k1(range[i].start, kMaxSequenceNumber, kValueTypeForSeek);
    InternalKey k2(range[i].limit, kMaxSequenceNumber, kValueTypeForSeek);
    uint64_t start = versions_->ApproximateOffsetOf(v, k1);
    uint64_t limit = versions_->ApproximateOffsetOf(v, k2);
    sizes[i] = (limit >= start ? limit - start : 0);
  }

  {
    MutexLock l(&mutex_);
    v->Unref();
  }
}

// Default implementations of convenience methods that subclasses of DB
// can call if they wish
Status DB::Put(const WriteOptions& opt, const Slice& key, const Slice& value) {
  WriteBatch batch;
  batch.Put(key, value);
  return Write(opt, &batch);
}

Status DB::Delete(const WriteOptions& opt, const Slice& key) {
  WriteBatch batch;
  batch.Delete(key);
  return Write(opt, &batch);
}

DB::~DB() { }

Status DB::Open(const Options& options, const std::string& dbname,
                DB** dbptr) {
  *dbptr = NULL;

  DBImpl* impl = new DBImpl(options, dbname);
  impl->mutex_.Lock();
  VersionEdit edit;
  Status s = impl->Recover(&edit); // Handles create_if_missing, error_if_exists
  if (s.ok()) {
    uint64_t new_log_number = impl->versions_->NewFileNumber();
    WritableFile* lfile;
    s = options.env->NewWritableFile(LogFileName(dbname, new_log_number),
                                     &lfile);
    if (s.ok()) {
      edit.SetLogNumber(new_log_number);
      impl->logfile_ = lfile;
      impl->logfile_number_ = new_log_number;
      impl->log_ = new log::Writer(lfile);
      s = impl->versions_->LogAndApply(&edit, &impl->mutex_);
    }
    if (s.ok()) {
      impl->DeleteObsoleteFiles();
      impl->MaybeScheduleCompaction();
    }
  }
  impl->mutex_.Unlock();
  if (s.ok()) {
    *dbptr = impl;
  } else {
    delete impl;
  }
  return s;
}

Snapshot::~Snapshot() {
}

Status DestroyDB(const std::string& dbname, const Options& options) {
  Env* env = options.env;
  std::vector<std::string> filenames;
  // Ignore error in case directory does not exist
  env->GetChildren(dbname, &filenames);
  if (filenames.empty()) {
    return Status::OK();
  }

  FileLock* lock;
  const std::string lockname = LockFileName(dbname);
  Status result = env->LockFile(lockname, &lock);
  if (result.ok()) {
    uint64_t number;
    FileType type;
    for (size_t i = 0; i < filenames.size(); i++) {
      if (ParseFileName(filenames[i], &number, &type) &&
          type != kDBLockFile) {  // Lock file will be deleted at end
        Status del = env->DeleteFile(dbname + "/" + filenames[i]);
        if (result.ok() && !del.ok()) {
          result = del;
        }
      }
    }
    env->UnlockFile(lock);  // Ignore error since state is already gone
    env->DeleteFile(lockname);
    env->DeleteDir(dbname);  // Ignore error in case dir contains other files
  }
  return result;
}

}  // namespace leveldb<|MERGE_RESOLUTION|>--- conflicted
+++ resolved
@@ -936,30 +936,15 @@
   SequenceNumber last_sequence_for_key = kMaxSequenceNumber;
 
   // for compression bypass feature/automation
-<<<<<<< HEAD
 #if 1
   Options options_state=options_;
   options_state.compression=kNoCompressInternal;
 #endif
-=======
-  bool compress_bypass_off = false;
-  Options options_state=options_;
-  options_state.compression=kNoCompression;
-
->>>>>>> 793ff2ac
+
   KeyRetirement retire(user_comparator(), compact->smallest_snapshot, compact->compaction);
 
   for (; input->Valid() && !shutting_down_.Acquire_Load(); )
   {
-    if (input->IsCompressible()
-        && kNoCompression==options_state.compression
-        && kNoCompression!=options_.compression)
-    {
-        options_state.compression=options_.compression;
-        if (NULL!=compact->builder)
-            compact->builder->ChangeOptions(options_state);
-    }   // if
-
     // Prioritize immutable compaction work
     imm_micros+=PrioritizeWork(0==compact->compaction->level());
 
@@ -982,15 +967,10 @@
         if (!status.ok()) {
           break;
         }
-<<<<<<< HEAD
 #if 1
         if (options_state.compression!=options_.compression)
             compact->builder->ChangeOptions(options_state);
 #endif
-=======
-        if (options_state.compression!=options_.compression)
-            compact->builder->ChangeOptions(options_state);
->>>>>>> 793ff2ac
       }
       if (compact->builder->NumEntries() == 0) {
         compact->current_output()->smallest.DecodeFrom(key);
