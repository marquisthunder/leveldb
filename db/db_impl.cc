--- conflicted
+++ resolved
@@ -166,10 +166,7 @@
   versions_ = new VersionSet(dbname_, &options_, table_cache_,
                              &internal_comparator_);
 
-<<<<<<< HEAD
   options_.Dump(options_.info_log);
-=======
->>>>>>> 88b0bf61
 }
 
 DBImpl::~DBImpl() {
