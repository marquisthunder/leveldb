// Copyright (c) 2011 The LevelDB Authors. All rights reserved.
// Use of this source code is governed by a BSD-style license that can be
// found in the LICENSE file. See the AUTHORS file for names of contributors.
//
// An Env is an interface used by the leveldb implementation to access
// operating system functionality like the filesystem etc.  Callers
// may wish to provide a custom Env object when opening a database to
// get fine gain control; e.g., to rate limit file system operations.
//
// All Env implementations are safe for concurrent access from
// multiple threads without any external synchronization.

#ifndef STORAGE_LEVELDB_INCLUDE_ENV_H_
#define STORAGE_LEVELDB_INCLUDE_ENV_H_

#include <cstdarg>
#include <string>
#include <vector>
#include <stdint.h>
#include "leveldb/perf_count.h"
#include "leveldb/status.h"

namespace leveldb {

class FileLock;
class Logger;
class RandomAccessFile;
class SequentialFile;
class Slice;
class WritableFile;
class AppendableFile;

class Env {
 public:
  Env() { }
  virtual ~Env();

  // Return a default environment suitable for the current operating
  // system.  Sophisticated users may wish to provide their own Env
  // implementation instead of relying on this default environment.
  //
  // The result of Default() belongs to leveldb and must never be deleted.
  static Env* Default();

  // Riak specific:  Shutdown background work threads and other objects
  //  to get clean environment for valgrind memory test.  No restart supported
  //  after this call.  Not thread safe.
  static void Shutdown();

  // Create a brand new sequentially-readable file with the specified name.
  // On success, stores a pointer to the new file in *result and returns OK.
  // On failure stores NULL in *result and returns non-OK.  If the file does
  // not exist, returns a non-OK status.
  //
  // The returned file will only be accessed by one thread at a time.
  virtual Status NewSequentialFile(const std::string& fname,
                                   SequentialFile** result) = 0;

  // Create a brand new random access read-only file with the
  // specified name.  On success, stores a pointer to the new file in
  // *result and returns OK.  On failure stores NULL in *result and
  // returns non-OK.  If the file does not exist, returns a non-OK
  // status.
  //
  // The returned file may be concurrently accessed by multiple threads.
  virtual Status NewRandomAccessFile(const std::string& fname,
                                     RandomAccessFile** result) = 0;

  // Create an object that writes to a new file with the specified
  // name.  Deletes any existing file with the same name and creates a
  // new file.  On success, stores a pointer to the new file in
  // *result and returns OK.  On failure stores NULL in *result and
  // returns non-OK.
  //
  // The returned file will only be accessed by one thread at a time.
  virtual Status NewWritableFile(const std::string& fname,
                                 WritableFile** result) = 0;

  // Riak specific:
  // Derived from NewWritableFile.  One change: if the file exists,
  // move to the end of the file and continue writing.
  // new file.  On success, stores a pointer to the open file in
  // *result and returns OK.  On failure stores NULL in *result and
  // returns non-OK.
  //
  // The returned file will only be accessed by one thread at a time.
  virtual Status NewAppendableFile(const std::string& fname,
                                   WritableFile** result) = 0;

  // Riak specific:
  // Allows for virtualized version of NewWritableFile that enables write
  // and close operations to execute on background threads
  //  (where platform supported).
  //
  // The returned file will only be accessed by one thread at a time.
  virtual Status NewWriteOnlyFile(const std::string& fname,
                                   WritableFile** result)
  {return(NewWritableFile(fname, result));};

  // Returns true iff the named file exists.
  virtual bool FileExists(const std::string& fname) = 0;

  // Store in *result the names of the children of the specified directory.
  // The names are relative to "dir".
  // Original contents of *results are dropped.
  virtual Status GetChildren(const std::string& dir,
                             std::vector<std::string>* result) = 0;

  // Delete the named file.
  virtual Status DeleteFile(const std::string& fname) = 0;

  // Create the specified directory.
  virtual Status CreateDir(const std::string& dirname) = 0;

  // Delete the specified directory.
  virtual Status DeleteDir(const std::string& dirname) = 0;

  // Store the size of fname in *file_size.
  virtual Status GetFileSize(const std::string& fname, uint64_t* file_size) = 0;

  // Rename file src to target.
  virtual Status RenameFile(const std::string& src,
                            const std::string& target) = 0;

  // Lock the specified file.  Used to prevent concurrent access to
  // the same db by multiple processes.  On failure, stores NULL in
  // *lock and returns non-OK.
  //
  // On success, stores a pointer to the object that represents the
  // acquired lock in *lock and returns OK.  The caller should call
  // UnlockFile(*lock) to release the lock.  If the process exits,
  // the lock will be automatically released.
  //
  // If somebody else already holds the lock, finishes immediately
  // with a failure.  I.e., this call does not wait for existing locks
  // to go away.
  //
  // May create the named file if it does not already exist.
  virtual Status LockFile(const std::string& fname, FileLock** lock) = 0;

  // Release the lock acquired by a previous successful call to LockFile.
  // REQUIRES: lock was returned by a successful LockFile() call
  // REQUIRES: lock has not already been unlocked.
  virtual Status UnlockFile(FileLock* lock) = 0;

  // Arrange to run "(*function)(arg)" once in a background thread.
  //
  // "function" may run in an unspecified thread.  Multiple functions
  // added to the same Env may run concurrently in different threads.
  // I.e., the caller may not assume that background work items are
  // serialized.
  virtual void Schedule(
      void (*function)(void* arg),
      void* arg) = 0;

  // Start a new thread, invoking "function(arg)" within the new thread.
  // When "function(arg)" returns, the thread will be destroyed.
  virtual pthread_t StartThread(void (*function)(void* arg), void* arg) = 0;

  // *path is set to a temporary directory that can be used for testing. It may
  // or many not have just been created. The directory may or may not differ
  // between runs of the same process, but subsequent calls will return the
  // same directory.
  virtual Status GetTestDirectory(std::string* path) = 0;

  // Create and return a log file for storing informational messages.
  virtual Status NewLogger(const std::string& fname, Logger** result) = 0;

  // Returns the number of micro-seconds since some fixed point in time. Only
  // useful for computing deltas of time.
  virtual uint64_t NowMicros() = 0;

  // Sleep/delay the thread for the perscribed number of micro-seconds.
  virtual void SleepForMicroseconds(int micros) = 0;

  // Riak specific:  Where supported, give count of background jobs pending.
  virtual int GetBackgroundBacklog() const {return(0);};

  // Riak specific:  Get object that is tracking various software counters
  virtual PerformanceCounters * GetPerformanceCounters() {return(gPerfCounters);};

 private:
  // No copying allowed
  Env(const Env&);
  void operator=(const Env&);
};

// A file abstraction for reading sequentially through a file
class SequentialFile {
 public:
  SequentialFile() { }
  virtual ~SequentialFile();

  // Read up to "n" bytes from the file.  "scratch[0..n-1]" may be
  // written by this routine.  Sets "*result" to the data that was
  // read (including if fewer than "n" bytes were successfully read).
  // May set "*result" to point at data in "scratch[0..n-1]", so
  // "scratch[0..n-1]" must be live when "*result" is used.
  // If an error was encountered, returns a non-OK status.
  //
  // REQUIRES: External synchronization
  virtual Status Read(size_t n, Slice* result, char* scratch) = 0;

  // Skip "n" bytes from the file. This is guaranteed to be no
  // slower that reading the same data, but may be faster.
  //
  // If end of file is reached, skipping will stop at the end of the
  // file, and Skip will return OK.
  //
  // REQUIRES: External synchronization
  virtual Status Skip(uint64_t n) = 0;
};

// A file abstraction for randomly reading the contents of a file.
class RandomAccessFile {
 public:
  RandomAccessFile() { }
  virtual ~RandomAccessFile();

  // Read up to "n" bytes from the file starting at "offset".
  // "scratch[0..n-1]" may be written by this routine.  Sets "*result"
  // to the data that was read (including if fewer than "n" bytes were
  // successfully read).  May set "*result" to point at data in
  // "scratch[0..n-1]", so "scratch[0..n-1]" must be live when
  // "*result" is used.  If an error was encountered, returns a non-OK
  // status.
  //
  // Safe for concurrent use by multiple threads.
  virtual Status Read(uint64_t offset, size_t n, Slice* result,
                      char* scratch) const = 0;

  // Riak optimization:  allows advising Linux page cache
  virtual void SetForCompaction(uint64_t file_size) {};

  // Riak addition:  size of this structure in bytes
  virtual size_t ObjectSize() {return(sizeof(RandomAccessFile));};
};

// A file abstraction for sequential writing.  The implementation
// must provide buffering since callers may append small fragments
// at a time to the file.
class WritableFile {
 public:
  WritableFile() { }
  virtual ~WritableFile();

  virtual Status Append(const Slice& data) = 0;
  virtual Status Close() = 0;
  virtual Status Flush() = 0;
  virtual Status Sync() = 0;

  // Riak specific:
  // Provide hint where key/value data ends and metadata starts
  //  in an .sst table file.
  virtual void SetMetadataOffset(uint64_t) {};

 private:
  // No copying allowed
  WritableFile(const WritableFile&);
  void operator=(const WritableFile&);
};

// A file abstraction for sequential writing at end of existing file.
class AppendableFile: public WritableFile {
 public:
  AppendableFile() { }
  virtual ~AppendableFile();

 private:
  // No copying allowed
  AppendableFile(const AppendableFile&);
  void operator=(const AppendableFile&);
};

// An interface for writing log messages.
class Logger {
 public:
  Logger() { }
  virtual ~Logger();

  // Write an entry to the log file with the specified format.
  virtual void Logv(const char* format, va_list ap) = 0;

 private:
  // No copying allowed
  Logger(const Logger&);
  void operator=(const Logger&);
};


// Identifies a locked file.
class FileLock {
 public:
  FileLock() { }
  virtual ~FileLock();
 private:
  // No copying allowed
  FileLock(const FileLock&);
  void operator=(const FileLock&);
};

// Log the specified data to *info_log if info_log is non-NULL.
extern void Log(Logger* info_log, const char* format, ...)
#   if defined(__GNUC__) || defined(__clang__)
    __attribute__((__format__ (__printf__, 2, 3)))
#   endif
    ;

// A utility routine: write "data" to the named file.
extern Status WriteStringToFile(Env* env, const Slice& data,
                                const std::string& fname);

// A utility routine: read contents of named file into *data
extern Status ReadFileToString(Env* env, const std::string& fname,
                               std::string* data);

// An implementation of Env that forwards all calls to another Env.
// May be useful to clients who wish to override just part of the
// functionality of another Env.
class EnvWrapper : public Env {
 public:
  // Initialize an EnvWrapper that delegates all calls to *t
  explicit EnvWrapper(Env* t) : target_(t) { }
  virtual ~EnvWrapper();

  // Return the target to which this Env forwards all calls
  Env* target() const { return target_; }

  // The following text is boilerplate that forwards all methods to target()
  Status NewSequentialFile(const std::string& f, SequentialFile** r) {
    return target_->NewSequentialFile(f, r);
  }
  Status NewRandomAccessFile(const std::string& f, RandomAccessFile** r) {
    return target_->NewRandomAccessFile(f, r);
  }
  Status NewWritableFile(const std::string& f, WritableFile** r) {
    return target_->NewWritableFile(f, r);
  }
  Status NewAppendableFile(const std::string& f, WritableFile** r) {
    return target_->NewAppendableFile(f, r);
  }
  Status NewWriteOnlyFile(const std::string& f, WritableFile** r) {
    return target_->NewWriteOnlyFile(f, r);
  }
  bool FileExists(const std::string& f) { return target_->FileExists(f); }
  Status GetChildren(const std::string& dir, std::vector<std::string>* r) {
    return target_->GetChildren(dir, r);
  }
  Status DeleteFile(const std::string& f) { return target_->DeleteFile(f); }
  Status CreateDir(const std::string& d) { return target_->CreateDir(d); }
  Status DeleteDir(const std::string& d) { return target_->DeleteDir(d); }
  Status GetFileSize(const std::string& f, uint64_t* s) {
    return target_->GetFileSize(f, s);
  }
  Status RenameFile(const std::string& s, const std::string& t) {
    return target_->RenameFile(s, t);
  }
  Status LockFile(const std::string& f, FileLock** l) {
    return target_->LockFile(f, l);
  }
  Status UnlockFile(FileLock* l) { return target_->UnlockFile(l); }
  void Schedule(void (*f)(void*), void* a) {
      return target_->Schedule(f, a);
  }
  pthread_t StartThread(void (*f)(void*), void* a) {
    return target_->StartThread(f, a);
  }
  virtual Status GetTestDirectory(std::string* path) {
    return target_->GetTestDirectory(path);
  }
  virtual Status NewLogger(const std::string& fname, Logger** result) {
    return target_->NewLogger(fname, result);
  }
  uint64_t NowMicros() {
    return target_->NowMicros();
  }
  void SleepForMicroseconds(int micros) {
    target_->SleepForMicroseconds(micros);
  }
 private:
  Env* target_;
};

<<<<<<< HEAD
// Riak specific hack to allow runtime change
//  of mapping size
extern volatile size_t gMapSize;

=======
extern bool gFadviseWillNeed;
>>>>>>> 82303b9e

}  // namespace leveldb

#endif  // STORAGE_LEVELDB_INCLUDE_ENV_H_<|MERGE_RESOLUTION|>--- conflicted
+++ resolved
@@ -381,14 +381,11 @@
   Env* target_;
 };
 
-<<<<<<< HEAD
 // Riak specific hack to allow runtime change
 //  of mapping size
 extern volatile size_t gMapSize;
 
-=======
 extern bool gFadviseWillNeed;
->>>>>>> 82303b9e
 
 }  // namespace leveldb
 
