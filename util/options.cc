// Copyright (c) 2011 The LevelDB Authors. All rights reserved.
// Use of this source code is governed by a BSD-style license that can be
// found in the LICENSE file. See the AUTHORS file for names of contributors.

#define __STDC_FORMAT_MACROS
#include <inttypes.h>

#include "leveldb/options.h"

#include "leveldb/comparator.h"
#include "leveldb/env.h"
#include "leveldb/filter_policy.h"
#include "util/cache2.h"
#include "util/crc32c.h"


namespace leveldb {

Options::Options()
    : comparator(BytewiseComparator()),
      create_if_missing(false),
      error_if_exists(false),
      paranoid_checks(false),
      verify_compactions(true),
      env(Env::Default()),
      info_log(NULL),
      write_buffer_size(60<<20),
      max_open_files(1000),
      block_cache(NULL),
      block_size(4096),
      block_size_steps(16),
      block_restart_interval(16),
      compression(kSnappyCompression),
      filter_policy(NULL),
      is_repair(false),
<<<<<<< HEAD
      is_internal_db(false),
      total_leveldb_mem(0),
      limited_developer_mem(false),
      delete_threshold(1000)
=======
      fadvise_willneed(false)
>>>>>>> 82303b9e
{
}


void
Options::Dump(
    Logger * log) const
{
    Log(log,"            Options.comparator: %s", comparator->Name());
    Log(log,"     Options.create_if_missing: %d", create_if_missing);
    Log(log,"       Options.error_if_exists: %d", error_if_exists);
    Log(log,"       Options.paranoid_checks: %d", paranoid_checks);
    Log(log,"    Options.verify_compactions: %d", verify_compactions);
    Log(log,"                   Options.env: %p", env);
    Log(log,"              Options.info_log: %p", info_log);
    Log(log,"     Options.write_buffer_size: %zd", write_buffer_size);
    Log(log,"        Options.max_open_files: %d", max_open_files);
    Log(log,"           Options.block_cache: %p", block_cache);
    Log(log,"            Options.block_size: %zd", block_size);
    Log(log,"      Options.block_size_steps: %d", block_size_steps);
    Log(log,"Options.block_restart_interval: %d", block_restart_interval);
    Log(log,"           Options.compression: %d", compression);
    Log(log,"         Options.filter_policy: %s", filter_policy == NULL ? "NULL" : filter_policy->Name());
    Log(log,"             Options.is_repair: %s", is_repair ? "true" : "false");
<<<<<<< HEAD
    Log(log,"        Options.is_internal_db: %s", is_internal_db ? "true" : "false");
    Log(log,"     Options.total_leveldb_mem: %" PRIu64, total_leveldb_mem);
    Log(log," Options.limited_developer_mem: %s", limited_developer_mem ? "true" : "false");
    Log(log,"      Options.delete_threshold: %" PRIu64, delete_threshold);
=======
    Log(log,"      Options.fadvise_willneed: %s", fadvise_willneed ? "true" : "false");
>>>>>>> 82303b9e
    Log(log,"                        crc32c: %s", crc32c::IsHardwareCRC() ? "hardware" : "software");
}   // Options::Dump

}  // namespace leveldb<|MERGE_RESOLUTION|>--- conflicted
+++ resolved
@@ -33,14 +33,11 @@
       compression(kSnappyCompression),
       filter_policy(NULL),
       is_repair(false),
-<<<<<<< HEAD
       is_internal_db(false),
       total_leveldb_mem(0),
       limited_developer_mem(false),
-      delete_threshold(1000)
-=======
+      delete_threshold(1000),
       fadvise_willneed(false)
->>>>>>> 82303b9e
 {
 }
 
@@ -65,14 +62,11 @@
     Log(log,"           Options.compression: %d", compression);
     Log(log,"         Options.filter_policy: %s", filter_policy == NULL ? "NULL" : filter_policy->Name());
     Log(log,"             Options.is_repair: %s", is_repair ? "true" : "false");
-<<<<<<< HEAD
     Log(log,"        Options.is_internal_db: %s", is_internal_db ? "true" : "false");
     Log(log,"     Options.total_leveldb_mem: %" PRIu64, total_leveldb_mem);
     Log(log," Options.limited_developer_mem: %s", limited_developer_mem ? "true" : "false");
     Log(log,"      Options.delete_threshold: %" PRIu64, delete_threshold);
-=======
     Log(log,"      Options.fadvise_willneed: %s", fadvise_willneed ? "true" : "false");
->>>>>>> 82303b9e
     Log(log,"                        crc32c: %s", crc32c::IsHardwareCRC() ? "hardware" : "software");
 }   // Options::Dump
 
