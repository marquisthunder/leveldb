--- conflicted
+++ resolved
@@ -15,12 +15,8 @@
     : comparator(BytewiseComparator()),
       create_if_missing(false),
       error_if_exists(false),
-<<<<<<< HEAD
-      paranoid_checks(true),
-=======
       paranoid_checks(false),
       verify_compactions(true),
->>>>>>> c4e3b563
       env(Env::Default()),
       info_log(NULL),
       write_buffer_size(4<<20),
