// Copyright (c) 2011 The LevelDB Authors. All rights reserved.
// Use of this source code is governed by a BSD-style license that can be
// found in the LICENSE file. See the AUTHORS file for names of contributors.

#include <deque>
#include <set>
#include <dirent.h>
#include <errno.h>
#include <fcntl.h>
#include <pthread.h>
#include <stdio.h>
#include <stdlib.h>
#include <string.h>
#include <syslog.h>
#include <sys/mman.h>
#include <sys/stat.h>
#include <sys/time.h>
#include <sys/types.h>
#include <sys/file.h>
#include <time.h>
#include <unistd.h>
#if defined(LEVELDB_PLATFORM_ANDROID)
#include <sys/stat.h>
#endif
#include "leveldb/atomics.h"
#include "leveldb/env.h"
#include "leveldb/filter_policy.h"
#include "leveldb/slice.h"
#include "port/port.h"
#include "util/crc32c.h"
#include "util/db_list.h"
#include "util/hot_threads.h"
#include "util/logging.h"
#include "util/mutexlock.h"
#include "util/posix_logger.h"
#include "util/thread_tasks.h"
#include "util/throttle.h"
#include "db/dbformat.h"
#include "leveldb/perf_count.h"


#if _XOPEN_SOURCE >= 600 || _POSIX_C_SOURCE >= 200112L
#define HAVE_FADVISE
#endif

namespace leveldb {

<<<<<<< HEAD
volatile size_t gMapSize=20*1024*1024L;
=======
// ugly global used to change fadvise behaviour
bool gFadviseWillNeed=false;
>>>>>>> 82303b9e

namespace {

static Status IOError(const std::string& context, int err_number) {
  return Status::IOError(context, strerror(err_number));
}

// background routines to close and/or unmap files
static void BGFileUnmapper2(void* file_info);

// data needed by background routines for close/unmap
class BGCloseInfo : public ThreadTask
{
public:
    int fd_;
    void * base_;
    size_t offset_;
    size_t length_;
    volatile uint64_t * ref_count_;
    uint64_t metadata_;

    BGCloseInfo(int fd, void * base, size_t offset, size_t length,
                volatile uint64_t * ref_count, uint64_t metadata)
        : fd_(fd), base_(base), offset_(offset), length_(length),
          ref_count_(ref_count), metadata_(metadata)
    {
        // reference count of independent file object count
        if (NULL!=ref_count_)
            inc_and_fetch(ref_count_);

        // reference count of threads/paths using this object
        //  (because there is a direct path and a threaded path usage)
        RefInc();
    };

    virtual ~BGCloseInfo() {};

    virtual void operator()() {BGFileUnmapper2(this);};

private:
    BGCloseInfo();
    BGCloseInfo(const BGCloseInfo &);
    BGCloseInfo & operator=(const BGCloseInfo &);

};

class PosixSequentialFile: public SequentialFile {
 private:
  std::string filename_;
  FILE* file_;

 public:
  PosixSequentialFile(const std::string& fname, FILE* f)
      : filename_(fname), file_(f) { }
  virtual ~PosixSequentialFile() { fclose(file_); }

  virtual Status Read(size_t n, Slice* result, char* scratch) {
    Status s;
    size_t r = fread_unlocked(scratch, 1, n, file_);
    *result = Slice(scratch, r);
    if (r < n) {
      if (feof(file_)) {
        // We leave status as ok if we hit the end of the file
      } else {
        // A partial read with an error: return a non-ok status
        s = IOError(filename_, errno);
      }
    }
    return s;
  }

  virtual Status Skip(uint64_t n) {
    if (fseek(file_, n, SEEK_CUR)) {
      return IOError(filename_, errno);
    }
    return Status::OK();
  }
};

// pread() based random-access
class PosixRandomAccessFile: public RandomAccessFile {
 private:
  std::string filename_;
  int fd_;
  bool is_compaction_;
  uint64_t file_size_;

 public:
  PosixRandomAccessFile(const std::string& fname, int fd)
      : filename_(fname), fd_(fd), is_compaction_(false), file_size_(0)
  {
#if defined(HAVE_FADVISE)
    posix_fadvise(fd_, 0, file_size_, POSIX_FADV_RANDOM);
#endif
    gPerfCounters->Inc(ePerfROFileOpen);
  }
  virtual ~PosixRandomAccessFile()
  {
      if (is_compaction_)
      {
#if defined(HAVE_FADVISE)
          posix_fadvise(fd_, 0, file_size_, POSIX_FADV_DONTNEED);
#endif
      }   // if

     gPerfCounters->Inc(ePerfROFileClose);
     close(fd_);
  }

  virtual Status Read(uint64_t offset, size_t n, Slice* result,
                      char* scratch) const {
    Status s;
    ssize_t r = pread(fd_, scratch, n, static_cast<off_t>(offset));
    *result = Slice(scratch, (r < 0) ? 0 : r);
    if (r < 0) {
      // An error: return a non-ok status
      s = IOError(filename_, errno);
    }
    return s;
  }

  virtual void SetForCompaction(uint64_t file_size)
  {
      is_compaction_=true;
      file_size_=file_size;
#if defined(HAVE_FADVISE)
      posix_fadvise(fd_, 0, file_size_, POSIX_FADV_SEQUENTIAL);
#endif

  };

  // Riak addition:  size of this structure in bytes
  virtual size_t ObjectSize() {return(sizeof(PosixRandomAccessFile)+filename_.length());};

};


// We preallocate up to an extra megabyte and use memcpy to append new
// data to the file.  This is safe since we either properly close the
// file before reading from it, or for log files, the reading code
// knows enough to skip zero suffixes.
class PosixMmapFile : public WritableFile {
 private:
  std::string filename_;
  int fd_;
  size_t page_size_;
  size_t map_size_;       // How much extra memory to map at a time
  char* base_;            // The mapped region
  char* limit_;           // Limit of the mapped region
  char* dst_;             // Where to write next  (in range [base_,limit_])
  char* last_sync_;       // Where have we synced up to
  uint64_t file_offset_;  // Offset of base_ in file
  uint64_t metadata_offset_; // Offset where sst metadata starts, or zero
  bool pending_sync_;     // Have we done an munmap of unsynced data?
  bool is_async_;        // can this file process in background
  volatile uint64_t * ref_count_; // alternative to std:shared_ptr that is thread safe everywhere

  // Roundup x to a multiple of y
  static size_t Roundup(size_t x, size_t y) {
    return ((x + y - 1) / y) * y;
  }

  size_t TruncateToPageBoundary(size_t s) {
    s -= (s & (page_size_ - 1));
    assert((s % page_size_) == 0);
    return s;
  }

  bool UnmapCurrentRegion() {
    bool result = true;
    if (base_ != NULL) {
      if (last_sync_ < limit_) {
        // Defer syncing this data until next Sync() call, if any
        pending_sync_ = true;
      }


      // write only files can perform operations async, but not
      //  files that might re-open and read again soon
      if (!is_async_)
      {
          BGCloseInfo * ptr=new BGCloseInfo(fd_, base_, file_offset_, limit_-base_,
                                            NULL, metadata_offset_);
          BGFileUnmapper2(ptr);
      }   // if

      // called from user thread, move these operations to background
      //  queue
      else
      {
          BGCloseInfo * ptr=new BGCloseInfo(fd_, base_, file_offset_, limit_-base_,
                                            ref_count_, metadata_offset_);
          gWriteThreads->Submit(ptr);
      }   // else

      file_offset_ += limit_ - base_;
      base_ = NULL;
      limit_ = NULL;
      last_sync_ = NULL;
      dst_ = NULL;

    }

    return result;
  }

  bool MapNewRegion() {
    size_t offset_adjust;

    // append mode file might not have file_offset_ on a page boundry
    offset_adjust=file_offset_ % page_size_;
    if (0!=offset_adjust)
        file_offset_-=offset_adjust;

    assert(base_ == NULL);
    if (ftruncate(fd_, file_offset_ + map_size_) < 0) {
      return false;
    }
    void* ptr = mmap(NULL, map_size_, PROT_WRITE, MAP_SHARED,
                     fd_, file_offset_);
    if (ptr == MAP_FAILED) {
      return false;
    }
    base_ = reinterpret_cast<char*>(ptr);
    limit_ = base_ + map_size_;
    dst_ = base_ + offset_adjust;
    last_sync_ = base_;
    return true;
  }

 public:
  PosixMmapFile(const std::string& fname, int fd,
                size_t page_size, size_t file_offset=0L,
                bool is_async=false)
      : filename_(fname),
        fd_(fd),
        page_size_(page_size),
        map_size_(Roundup(gMapSize, page_size)),
        base_(NULL),
        limit_(NULL),
        dst_(NULL),
        last_sync_(NULL),
        file_offset_(file_offset),
        metadata_offset_(0),
        pending_sync_(false),
        is_async_(is_async),
        ref_count_(NULL)
    {
    assert((page_size & (page_size - 1)) == 0);

<<<<<<< HEAD
    if (is_async_)
    {
        ref_count_=new volatile uint64_t[2];
        *ref_count_=1;      // one ref count for PosixMmapFile object
        *(ref_count_+1)=0;  // filesize
    }   // if
=======
    // when global set, make entire file use FADV_WILLNEED
    if (gFadviseWillNeed)
        metadata_offset_=1;
>>>>>>> 82303b9e

    gPerfCounters->Inc(ePerfRWFileOpen);
  }

  ~PosixMmapFile() {
    if (fd_ >= 0) {
      PosixMmapFile::Close();
    }
  }

  virtual Status Append(const Slice& data) {
    const char* src = data.data();
    size_t left = data.size();
    while (left > 0) {
      assert(base_ <= dst_);
      assert(dst_ <= limit_);
      size_t avail = limit_ - dst_;
      if (avail == 0) {
        if (!UnmapCurrentRegion() ||
            !MapNewRegion()) {
          return IOError(filename_, errno);
        }
      }

      size_t n = (left <= avail) ? left : avail;
      memcpy(dst_, src, n);
      dst_ += n;
      src += n;
      left -= n;
    }
    return Status::OK();
  }

  virtual Status Close() {
    Status s;
    size_t file_length;

    // compute actual file length before final unmap
    file_length=file_offset_ + (dst_ - base_);

    if (!UnmapCurrentRegion()) {
        s = IOError(filename_, errno);
    }

    // hard code
    if (!is_async_)
    {
        int ret_val;

        ret_val=ftruncate(fd_, file_length);
        if (0!=ret_val)
            syslog(LOG_ERR,"Close ftruncate failed [%d, %m]", errno);

        ret_val=close(fd_);
    }  // if

    // async close
    else
    {
        *(ref_count_ +1)=file_length;
        ReleaseRef(ref_count_, fd_);
    }   // else

    fd_ = -1;
    ref_count_=NULL;
    base_ = NULL;
    limit_ = NULL;
    return s;
  }

  virtual Status Flush() {
    return Status::OK();
  }

  virtual Status Sync() {
    Status s;

    if (pending_sync_) {
      // Some unmapped data was not synced
      pending_sync_ = false;
      if (fdatasync(fd_) < 0) {
        s = IOError(filename_, errno);
      }
    }

    if (dst_ > last_sync_) {
      // Find the beginnings of the pages that contain the first and last
      // bytes to be synced.
      size_t p1 = TruncateToPageBoundary(last_sync_ - base_);
      size_t p2 = TruncateToPageBoundary(dst_ - base_ - 1);
      last_sync_ = dst_;
      if (msync(base_ + p1, p2 - p1 + page_size_, MS_SYNC) < 0) {
        s = IOError(filename_, errno);
      }
    }

    return s;
  }

  virtual void SetMetadataOffset(uint64_t Metadata)
  {
      // when global set, make entire file use FADV_WILLNEED,
      //  so ignore this setting
      if (!gFadviseWillNeed)
          metadata_offset_=Metadata;
  }   // SetMetadataOffset


  // if std::shared_ptr was guaranteed thread safe everywhere
  //  the following function would be best written differently
  static void ReleaseRef(volatile uint64_t * Count, int File)
  {
      if (NULL!=Count)
      {
          int ret_val;

          ret_val=dec_and_fetch(Count);
          if (0==ret_val)
          {
              ret_val=ftruncate(File, *(Count +1));
              if (0!=ret_val)
                  syslog(LOG_ERR,"ReleaseRef ftruncate failed [%d, %m]", errno);

              ret_val=close(File);
              gPerfCounters->Inc(ePerfRWFileClose);

              delete [] Count;
          }   // if
      }   // if
  }   // static ReleaseRef

};


// matthewv July 17, 2012 ... riak was overlapping activity on the
//  same database directory due to the incorrect assumption that the
//  code below worked within the riak process space.  The fix leads to a choice:
// fcntl() only locks against external processes, not multiple locks from
//  same process.  But it has worked great with NFS forever
// flock() locks against both external processes and multiple locks from
//  same process.  It does not with NFS until Linux 2.6.12 ... other OS may vary.
//  SmartOS/Solaris do not appear to support flock() though there is a man page.
// Pick the fcntl() or flock() below as appropriate for your environment / needs.

static int LockOrUnlock(int fd, bool lock) {
#ifndef LOCK_UN
    // works with NFS, but fails if same process attempts second access to
    //  db, i.e. makes second DB object to same directory
  errno = 0;
  struct flock f;
  memset(&f, 0, sizeof(f));
  f.l_type = (lock ? F_WRLCK : F_UNLCK);
  f.l_whence = SEEK_SET;
  f.l_start = 0;
  f.l_len = 0;        // Lock/unlock entire file
  return fcntl(fd, F_SETLK, &f);
#else
  // does NOT work with NFS, but DOES work within same process
  return flock(fd, (lock ? LOCK_EX : LOCK_UN) | LOCK_NB);
#endif
}

class PosixFileLock : public FileLock {
 public:
  int fd_;
  std::string name_;
};

// Set of locked files.  We keep a separate set instead of just
// relying on fcntrl(F_SETLK) since fcntl(F_SETLK) does not provide
// any protection against multiple uses from the same process.
class PosixLockTable {
 private:
  port::Mutex mu_;
  std::set<std::string> locked_files_;
 public:
  bool Insert(const std::string& fname) {
    MutexLock l(&mu_);
    return locked_files_.insert(fname).second;
  }
  void Remove(const std::string& fname) {
    MutexLock l(&mu_);
    locked_files_.erase(fname);
  }
};

static PosixLockTable gFileLocks;

class PosixEnv : public Env {
 public:
  PosixEnv();
  virtual ~PosixEnv();

  virtual Status NewSequentialFile(const std::string& fname,
                                   SequentialFile** result) {
    FILE* f = fopen(fname.c_str(), "r");
    if (f == NULL) {
      *result = NULL;
      return IOError(fname, errno);
    } else {
      *result = new PosixSequentialFile(fname, f);
      return Status::OK();
    }
  }

  virtual Status NewRandomAccessFile(const std::string& fname,
                                     RandomAccessFile** result) {
    *result = NULL;
    Status s;
    int fd = open(fname.c_str(), O_RDONLY);
    if (fd < 0) {
      s = IOError(fname, errno);
#if 0
      // going to let page cache tune the file
      //  system reads instead of hoping to better
      //  manage through memory mapped files.
    } else if (sizeof(void*) >= 8) {
      // Use mmap when virtual address-space is plentiful.
      uint64_t size;
      s = GetFileSize(fname, &size);
      if (s.ok()) {
        void* base = mmap(NULL, size, PROT_READ, MAP_SHARED, fd, 0);
        if (base != MAP_FAILED) {
            *result = new PosixMmapReadableFile(fname, base, size, fd);
        } else {
          s = IOError(fname, errno);
          close(fd);
        }
      }
#endif
    } else {
      *result = new PosixRandomAccessFile(fname, fd);
    }
    return s;
  }

  virtual Status NewWritableFile(const std::string& fname,
                                 WritableFile** result) {
    Status s;
    const int fd = open(fname.c_str(), O_CREAT | O_RDWR | O_TRUNC, 0644);
    if (fd < 0) {
      *result = NULL;
      s = IOError(fname, errno);
    } else {
      *result = new PosixMmapFile(fname, fd, page_size_, 0, false);
    }
    return s;
  }

  virtual Status NewAppendableFile(const std::string& fname,
                                   WritableFile** result) {
    Status s;
    const int fd = open(fname.c_str(), O_CREAT | O_RDWR, 0644);
    if (fd < 0) {
      *result = NULL;
      s = IOError(fname, errno);
    } else
    {
      uint64_t size;
      s = GetFileSize(fname, &size);
      if (s.ok())
      {
          *result = new PosixMmapFile(fname, fd, page_size_, size);
      }   // if
      else
      {
          s = IOError(fname, errno);
          close(fd);
      }   // else
    }   // else
    return s;
  }

  virtual Status NewWriteOnlyFile(const std::string& fname,
                                 WritableFile** result) {
    Status s;
    const int fd = open(fname.c_str(), O_CREAT | O_RDWR | O_TRUNC, 0644);
    if (fd < 0) {
      *result = NULL;
      s = IOError(fname, errno);
    } else {
      *result = new PosixMmapFile(fname, fd, page_size_, 0, true);
    }
    return s;
  }


  virtual bool FileExists(const std::string& fname) {
    return access(fname.c_str(), F_OK) == 0;
  }

  virtual Status GetChildren(const std::string& dir,
                             std::vector<std::string>* result) {
    result->clear();
    DIR* d = opendir(dir.c_str());
    if (d == NULL) {
      return IOError(dir, errno);
    }
    struct dirent* entry;
    while ((entry = readdir(d)) != NULL) {
      result->push_back(entry->d_name);
    }
    closedir(d);
    return Status::OK();
  }

  virtual Status DeleteFile(const std::string& fname) {
    Status result;
    if (unlink(fname.c_str()) != 0) {
      result = IOError(fname, errno);
    }
    return result;
  };

  virtual Status CreateDir(const std::string& name) {
    Status result;
    if (mkdir(name.c_str(), 0755) != 0) {
      result = IOError(name, errno);
    }
    return result;
  };

  virtual Status DeleteDir(const std::string& name) {
    Status result;
    if (rmdir(name.c_str()) != 0) {
      result = IOError(name, errno);
    }
    return result;
  };

  virtual Status GetFileSize(const std::string& fname, uint64_t* size) {
    Status s;
    struct stat sbuf;
    if (stat(fname.c_str(), &sbuf) != 0) {
      *size = 0;
      s = IOError(fname, errno);
    } else {
      *size = sbuf.st_size;
    }
    return s;
  }

  virtual Status RenameFile(const std::string& src, const std::string& target) {
    Status result;
    if (rename(src.c_str(), target.c_str()) != 0) {
      result = IOError(src, errno);
    }
    return result;
  }

  virtual Status LockFile(const std::string& fname, FileLock** lock) {
    *lock = NULL;
    Status result;
    int fd = open(fname.c_str(), O_RDWR | O_CREAT, 0644);
    if (fd < 0) {
      result = IOError(fname, errno);
    } else if (!gFileLocks.Insert(fname)) {
      close(fd);
      result = Status::IOError("lock " + fname, "already held by process");
    } else if (LockOrUnlock(fd, true) == -1) {
      result = IOError("lock " + fname, errno);
      close(fd);
      gFileLocks.Remove(fname);
    } else {
      PosixFileLock* my_lock = new PosixFileLock;
      my_lock->fd_ = fd;
      my_lock->name_ = fname;

      *lock = my_lock;
    }
    return result;
  }

  virtual Status UnlockFile(FileLock* lock) {
    PosixFileLock* my_lock = reinterpret_cast<PosixFileLock*>(lock);
    Status result;
    if (LockOrUnlock(my_lock->fd_, false) == -1) {
      result = IOError("unlock", errno);
    }
    gFileLocks.Remove(my_lock->name_);
    close(my_lock->fd_);

    my_lock->fd_=-1;

    delete my_lock;
    return result;
  }

  virtual void Schedule(void (*function)(void*), void* arg);

  virtual pthread_t StartThread(void (*function)(void* arg), void* arg);

  virtual Status GetTestDirectory(std::string* result) {
    const char* env = getenv("TEST_TMPDIR");
    if (env && env[0] != '\0') {
      *result = env;
    } else {
      char buf[100];
      snprintf(buf, sizeof(buf), "/tmp/leveldbtest-%d", int(geteuid()));
      *result = buf;
    }
    // Directory may already exist
    CreateDir(*result);
    return Status::OK();
  }

  static uint64_t gettid() {
    pthread_t tid = pthread_self();
    uint64_t thread_id = 0;
    memcpy(&thread_id, &tid, std::min(sizeof(thread_id), sizeof(tid)));
    return thread_id;
  }

  virtual Status NewLogger(const std::string& fname, Logger** result) {
    FILE* f = fopen(fname.c_str(), "w");
    if (f == NULL) {
      *result = NULL;
      return IOError(fname, errno);
    } else {
      *result = new PosixLogger(f, &PosixEnv::gettid);
      return Status::OK();
    }
  }

  virtual uint64_t NowMicros() {
#if _POSIX_TIMERS >= 200801L
    struct timespec ts;

    // this is rumored to be faster that gettimeofday(),
    //  and sometimes shift less ... someday use CLOCK_MONOTONIC_RAW
    clock_gettime(CLOCK_MONOTONIC, &ts);
    return static_cast<uint64_t>(ts.tv_sec) * 1000000 + ts.tv_nsec/1000;
#else
    struct timeval tv;
    gettimeofday(&tv, NULL);
    return static_cast<uint64_t>(tv.tv_sec) * 1000000 + tv.tv_usec;
#endif
  }

  virtual void SleepForMicroseconds(int micros) {
    struct timespec ts;
    int ret_val;

    if (0!=micros)
    {
        micros=(micros/clock_res_ +1)*clock_res_;
        ts.tv_sec=micros/1000000;
        ts.tv_nsec=(micros - ts.tv_sec*1000000) *1000;

        do
        {
#if _POSIX_TIMERS >= 200801L
            // later ... add test for CLOCK_MONOTONIC_RAW where supported (better)
            ret_val=clock_nanosleep(CLOCK_MONOTONIC,0, &ts, &ts);
#else
            ret_val=nanosleep(&ts, &ts);
#endif
        } while(EINTR==ret_val && 0!=(ts.tv_sec+ts.tv_nsec));
    }   // if
  }  // SleepForMicroSeconds


  virtual int GetBackgroundBacklog() const
    {return(gImmThreads->m_WorkQueueAtomic + gWriteThreads->m_WorkQueueAtomic
          + gLevel0Threads->m_WorkQueueAtomic + gCompactionThreads->m_WorkQueueAtomic);};

 private:

  void PthreadCall(const char* label, int result) {
    if (result != 0) {
      fprintf(stderr, "pthread %s: %s\n", label, strerror(result));
      exit(1);
    }
  }

  // BGThread() is the body of the background thread
  void BGThread();
  static void* BGThreadWrapper(void* arg) {
    reinterpret_cast<PosixEnv*>(arg)->BGThread();
    return NULL;
  }

  size_t page_size_;
  pthread_mutex_t mu_;
  pthread_cond_t bgsignal_;
  int64_t clock_res_;

  // Entry per Schedule() call
  struct BGItem { void* arg; void (*function)(void*); int priority;};

  volatile uint64_t write_rate_usec_; // recently experienced average time to
                                      // write one key during background compaction

};


PosixEnv::PosixEnv() : page_size_(getpagesize()),
                       clock_res_(1), write_rate_usec_(0)
{
  struct timespec ts;

#if _POSIX_TIMERS >= 200801L
  clock_getres(CLOCK_MONOTONIC, &ts);
  clock_res_=ts.tv_sec*1000000+ts.tv_nsec/1000;
  if (0==clock_res_)
      ++clock_res_;
#endif

  PthreadCall("mutex_init", pthread_mutex_init(&mu_, NULL));
  PthreadCall("cvar_init", pthread_cond_init(&bgsignal_, NULL));
}


PosixEnv::~PosixEnv()
{
}   // PosixEnf::~PosixEnv

void PosixEnv::Schedule(void (*function)(void*), void* arg) {
    ThreadTask * task;

    task=new LegacyTask(function,arg);
    gCompactionThreads->Submit(task, true);
}


namespace {
struct StartThreadState {
  void (*user_function)(void*);
  void* arg;
};
}
static void* StartThreadWrapper(void* arg) {
  StartThreadState* state = reinterpret_cast<StartThreadState*>(arg);
  state->user_function(state->arg);
  delete state;
  return NULL;
}

pthread_t PosixEnv::StartThread(void (*function)(void* arg), void* arg) {
  pthread_t t;
  StartThreadState* state = new StartThreadState;
  state->user_function = function;
  state->arg = arg;
  PthreadCall("start thread",
              pthread_create(&t, NULL,  &StartThreadWrapper, state));

  return(t);
}


// this was a new file:  unmap, hold in page cache
void BGFileUnmapper2(void * arg)
{
    BGCloseInfo * file_ptr;
    bool err_flag;
    int ret_val;

    err_flag=false;
    file_ptr=(BGCloseInfo *)arg;

    // non-null implies this is a background job,
    //  i.e. not on direct thread of compaction.
    if (NULL!=file_ptr->ref_count_)
        gPerfCounters->Inc(ePerfBGCloseUnmap);

    ret_val=munmap(file_ptr->base_, file_ptr->length_);
    if (0!=ret_val)
    {
      syslog(LOG_ERR,"BGFileUnmapper2 munmap failed [%d, %m]", errno);
      err_flag=true;
    }  // if

#if defined(HAVE_FADVISE)
    if (0==file_ptr->metadata_
        || (file_ptr->offset_ + file_ptr->length_ < file_ptr->metadata_))
    {
        // must fdatasync for DONTNEED to work
        ret_val=fdatasync(file_ptr->fd_);
        if (0!=ret_val)
        {
            syslog(LOG_ERR,"BGFileUnmapper2 fdatasync failed on %d [%d, %m]", file_ptr->fd_, errno);
            err_flag=true;
        }  // if

        ret_val=posix_fadvise(file_ptr->fd_, file_ptr->offset_, file_ptr->length_, POSIX_FADV_DONTNEED);
        if (0!=ret_val)
        {
            syslog(LOG_ERR,"BGFileUnmapper2 posix_fadvise DONTNEED failed on %d [%d]", file_ptr->fd_, ret_val);
            err_flag=true;
        }  // if
    }   // if
    else
    {
        ret_val=posix_fadvise(file_ptr->fd_, file_ptr->offset_, file_ptr->length_, POSIX_FADV_WILLNEED);
        if (0!=ret_val)
        {
            syslog(LOG_ERR,"BGFileUnmapper2 posix_fadvise WILLNEED failed on %d [%d]", file_ptr->fd_, ret_val);
            err_flag=true;
        }  // if
    }   // else
#endif

    PosixMmapFile::ReleaseRef(file_ptr->ref_count_, file_ptr->fd_);

    gPerfCounters->Inc(ePerfRWFileUnmap);

    if (err_flag)
        gPerfCounters->Inc(ePerfBGWriteError);

    // routine called directly or via async thread, this
    //  controls when to delete file_ptr object
    file_ptr->RefDec();

    return;

}   // BGFileUnmapper2

}  // namespace

// how many blocks of 4 priority background threads/queues
/// for riak, make sure this is an odd number (and especially not 4)
#define THREAD_BLOCKS 1

static bool HasSSE4_2();

static pthread_once_t once = PTHREAD_ONCE_INIT;
static Env* default_env;
static volatile bool started=false;
static void InitDefaultEnv()
{
    default_env=new PosixEnv;

    ThrottleInit();

    // force the loading of code for both filters in case they
    //  are hidden in a shared library
    const FilterPolicy * ptr;
    ptr=NewBloomFilterPolicy(16);
    delete ptr;
    ptr=NewBloomFilterPolicy2(16);
    delete ptr;

    if (HasSSE4_2())
        crc32c::SwitchToHardwareCRC();

    PerformanceCounters::Init(false);

    gImmThreads=new HotThreadPool(5, "ImmWrite",
                                  ePerfBGImmDirect, ePerfBGImmQueued,
                                  ePerfBGImmDequeued, ePerfBGImmWeighted);
    gWriteThreads=new HotThreadPool(7, "RecoveryWrite",
                                    ePerfBGUnmapDirect, ePerfBGUnmapQueued,
                                    ePerfBGUnmapDequeued, ePerfBGUnmapWeighted);
    gLevel0Threads=new HotThreadPool(7, "Level0Compact",
                                     ePerfBGLevel0Direct, ePerfBGLevel0Queued,
                                     ePerfBGLevel0Dequeued, ePerfBGLevel0Weighted);
    gCompactionThreads=new HotThreadPool(5, "GeneralCompact",
                                         ePerfBGCompactDirect, ePerfBGCompactQueued,
                                         ePerfBGCompactDequeued, ePerfBGCompactWeighted);

    started=true;
}

Env* Env::Default() {
  pthread_once(&once, InitDefaultEnv);
  return default_env;
}


void Env::Shutdown()
{
    if (started)
    {
        delete default_env;
        default_env=NULL;

        ThrottleShutdown();
    }   // if

    ComparatorShutdown();
    DBListShutdown();

    delete gImmThreads;
    gImmThreads=NULL;

    delete gWriteThreads;
    gWriteThreads=NULL;

    delete gLevel0Threads;
    gLevel0Threads=NULL;

    delete gCompactionThreads;
    gCompactionThreads=NULL;

}   // Env::Shutdown


static bool
HasSSE4_2()
{
#if defined(__x86_64__)
    uint64_t ecx;
    ecx=0;

    __asm__ __volatile__
        ("mov %%rbx, %%rdi\n\t" /* 32bit PIC: don't clobber ebx */
         "mov $1,%%rax\n\t"
         "cpuid\n\t"
         "mov %%rdi, %%rbx\n\t"
         : "=c" (ecx)
         :
         : "%rax", "%rbx", "%rdx", "%rdi" );

    return( 0 != (ecx & 1<<20));
#else
    return(false);
#endif

}   // HasSSE4_2



}  // namespace leveldb<|MERGE_RESOLUTION|>--- conflicted
+++ resolved
@@ -45,12 +45,10 @@
 
 namespace leveldb {
 
-<<<<<<< HEAD
 volatile size_t gMapSize=20*1024*1024L;
-=======
+
 // ugly global used to change fadvise behaviour
 bool gFadviseWillNeed=false;
->>>>>>> 82303b9e
 
 namespace {
 
@@ -301,18 +299,16 @@
     {
     assert((page_size & (page_size - 1)) == 0);
 
-<<<<<<< HEAD
     if (is_async_)
     {
         ref_count_=new volatile uint64_t[2];
         *ref_count_=1;      // one ref count for PosixMmapFile object
         *(ref_count_+1)=0;  // filesize
     }   // if
-=======
+
     // when global set, make entire file use FADV_WILLNEED
     if (gFadviseWillNeed)
         metadata_offset_=1;
->>>>>>> 82303b9e
 
     gPerfCounters->Inc(ePerfRWFileOpen);
   }
