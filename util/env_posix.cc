// Copyright (c) 2011 The LevelDB Authors. All rights reserved.
// Use of this source code is governed by a BSD-style license that can be
// found in the LICENSE file. See the AUTHORS file for names of contributors.

#include <deque>
#include <dirent.h>
#include <errno.h>
#include <fcntl.h>
#include <pthread.h>
#include <stdio.h>
#include <stdlib.h>
#include <string.h>
#include <sys/mman.h>
#include <sys/stat.h>
#include <sys/time.h>
#include <sys/types.h>
#include <time.h>
#include <unistd.h>
#if defined(LEVELDB_PLATFORM_ANDROID)
#include <sys/stat.h>
#endif
#include "leveldb/env.h"
#include "leveldb/slice.h"
#include "port/port.h"
#include "util/logging.h"
#include "util/posix_logger.h"

#if _XOPEN_SOURCE >= 600 || _POSIX_C_SOURCE >= 200112L
#define HAVE_FADVISE
#endif

namespace leveldb {

namespace {

static Status IOError(const std::string& context, int err_number) {
  return Status::IOError(context, strerror(err_number));
}

// background routines to close and/or unmap files
static void BGFileCloser(void* file_info);
static void BGFileCloser2(void* file_info);
static void BGFileUnmapper(void* file_info);
static void BGFileUnmapper2(void* file_info);

// data needed by background routines for close/unmap
struct BGCloseInfo
{
    int fd_;
    void * base_;
    size_t offset_;
    size_t length_;
    size_t unused_;

    BGCloseInfo(int fd, void * base, size_t offset, size_t length, size_t unused)
        : fd_(fd), base_(base), offset_(offset), length_(length), unused_(unused) {};
};

class PosixSequentialFile: public SequentialFile {
 private:
  std::string filename_;
  FILE* file_;

 public:
  PosixSequentialFile(const std::string& fname, FILE* f)
      : filename_(fname), file_(f) { }
  virtual ~PosixSequentialFile() { fclose(file_); }

  virtual Status Read(size_t n, Slice* result, char* scratch) {
    Status s;
    size_t r = fread_unlocked(scratch, 1, n, file_);
    *result = Slice(scratch, r);
    if (r < n) {
      if (feof(file_)) {
        // We leave status as ok if we hit the end of the file
      } else {
        // A partial read with an error: return a non-ok status
        s = IOError(filename_, errno);
      }
    }
    return s;
  }

  virtual Status Skip(uint64_t n) {
    if (fseek(file_, n, SEEK_CUR)) {
      return IOError(filename_, errno);
    }
    return Status::OK();
  }
};

// pread() based random-access
class PosixRandomAccessFile: public RandomAccessFile {
 private:
  std::string filename_;
  int fd_;

 public:
  PosixRandomAccessFile(const std::string& fname, int fd)
      : filename_(fname), fd_(fd) { }
  virtual ~PosixRandomAccessFile() { close(fd_); }

  virtual Status Read(uint64_t offset, size_t n, Slice* result,
                      char* scratch) const {
    Status s;
    ssize_t r = pread(fd_, scratch, n, static_cast<off_t>(offset));
    *result = Slice(scratch, (r < 0) ? 0 : r);
    if (r < 0) {
      // An error: return a non-ok status
      s = IOError(filename_, errno);
    }
    return s;
  }
};

// mmap() based random-access
class PosixMmapReadableFile: public RandomAccessFile {
 private:
  std::string filename_;
  void* mmapped_region_;
  size_t length_;
  int fd_;

 public:
  // base[0,length-1] contains the mmapped contents of the file.
  PosixMmapReadableFile(const std::string& fname, void* base, size_t length, int fd)
      : filename_(fname), mmapped_region_(base), length_(length), fd_(fd)
  {
#if defined(HAVE_FADVISE)
    posix_fadvise(fd_, 0, length_, POSIX_FADV_RANDOM);
#endif
  }
  virtual ~PosixMmapReadableFile()
  {
    BGCloseInfo * ptr=new BGCloseInfo(fd_, mmapped_region_, 0, length_, 0);
    Env::Default()->Schedule(&BGFileCloser, ptr, 4);
  };

  virtual Status Read(uint64_t offset, size_t n, Slice* result,
                      char* scratch) const {
    Status s;
    if (offset + n > length_) {
      *result = Slice();
      s = IOError(filename_, EINVAL);
    } else {
      *result = Slice(reinterpret_cast<char*>(mmapped_region_) + offset, n);
    }
    return s;
  }
};

// We preallocate up to an extra megabyte and use memcpy to append new
// data to the file.  This is safe since we either properly close the
// file before reading from it, or for log files, the reading code
// knows enough to skip zero suffixes.
class PosixMmapFile : public WritableFile {
 private:
  std::string filename_;
  int fd_;
  size_t page_size_;
  size_t map_size_;       // How much extra memory to map at a time
  char* base_;            // The mapped region
  char* limit_;           // Limit of the mapped region
  char* dst_;             // Where to write next  (in range [base_,limit_])
  char* last_sync_;       // Where have we synced up to
  uint64_t file_offset_;  // Offset of base_ in file

  // Have we done an munmap of unsynced data?
  bool pending_sync_;

  // Roundup x to a multiple of y
  static size_t Roundup(size_t x, size_t y) {
    return ((x + y - 1) / y) * y;
  }

  size_t TruncateToPageBoundary(size_t s) {
    s -= (s & (page_size_ - 1));
    assert((s % page_size_) == 0);
    return s;
  }

  bool UnmapCurrentRegion(bool and_close=false) {
    bool result = true;
    if (base_ != NULL) {
      if (last_sync_ < limit_) {
        // Defer syncing this data until next Sync() call, if any
        pending_sync_ = true;
      }

      BGCloseInfo * ptr=new BGCloseInfo(fd_, base_, file_offset_, limit_-base_, limit_-dst_);
      if (and_close)
      {
          // do this in foreground unfortunately, bug where file not
          //  closed fast enough for reopen
          BGFileCloser2(ptr);
          fd_=-1;
      }   // if
      else
      {
          Env::Default()->Schedule(&BGFileUnmapper2, ptr, 4);
      }   // else

      file_offset_ += limit_ - base_;
      base_ = NULL;
      limit_ = NULL;
      last_sync_ = NULL;
      dst_ = NULL;

      // Increase the amount we map the next time, but capped at 1MB
      if (map_size_ < (1<<20)) {
        map_size_ *= 2;
      }
    }
    return result;
  }

  bool MapNewRegion() {
    assert(base_ == NULL);
    if (ftruncate(fd_, file_offset_ + map_size_) < 0) {
      return false;
    }
    void* ptr = mmap(NULL, map_size_, PROT_READ | PROT_WRITE, MAP_SHARED,
                     fd_, file_offset_);
    if (ptr == MAP_FAILED) {
      return false;
    }
    base_ = reinterpret_cast<char*>(ptr);
    limit_ = base_ + map_size_;
    dst_ = base_;
    last_sync_ = base_;
    return true;
  }

 public:
  PosixMmapFile(const std::string& fname, int fd,
                size_t page_size, size_t file_offset=0L)
      : filename_(fname),
        fd_(fd),
        page_size_(page_size),
        map_size_(Roundup(20 * 1048576, page_size)),
        base_(NULL),
        limit_(NULL),
        dst_(NULL),
        last_sync_(NULL),
        file_offset_(file_offset),
        pending_sync_(false) {
    assert((page_size & (page_size - 1)) == 0);
  }


  ~PosixMmapFile() {
    if (fd_ >= 0) {
      PosixMmapFile::Close();
    }
  }

  virtual Status Append(const Slice& data) {
    const char* src = data.data();
    size_t left = data.size();
    while (left > 0) {
      assert(base_ <= dst_);
      assert(dst_ <= limit_);
      size_t avail = limit_ - dst_;
      if (avail == 0) {
        if (!UnmapCurrentRegion() ||
            !MapNewRegion()) {
          return IOError(filename_, errno);
        }
      }

      size_t n = (left <= avail) ? left : avail;
      memcpy(dst_, src, n);
      dst_ += n;
      src += n;
      left -= n;
    }
    return Status::OK();
  }

  virtual Status Close(bool async=true) {
    Status s;
    size_t unused = limit_ - dst_;

    if (!async)
    {
        if (!UnmapCurrentRegion()) {
            s = IOError(filename_, errno);
        } else if (unused > 0) {
            // Trim the extra space at the end of the file
            if (ftruncate(fd_, file_offset_ - unused) < 0) {
                s = IOError(filename_, errno);
            }
        }

        if (close(fd_) < 0) {
            if (s.ok()) {
                s = IOError(filename_, errno);
            }
        }
    }   // if
    else
    {
        if (!UnmapCurrentRegion(true)) {
            s = IOError(filename_, errno);
        }
    }   // else

    fd_ = -1;
    base_ = NULL;
    limit_ = NULL;
    return s;
  }

  virtual Status Flush() {
    return Status::OK();
  }

  virtual Status Sync() {
    Status s;

    if (pending_sync_) {
      // Some unmapped data was not synced
      pending_sync_ = false;
      if (fdatasync(fd_) < 0) {
        s = IOError(filename_, errno);
      }
    }

    if (dst_ > last_sync_) {
      // Find the beginnings of the pages that contain the first and last
      // bytes to be synced.
      size_t p1 = TruncateToPageBoundary(last_sync_ - base_);
      size_t p2 = TruncateToPageBoundary(dst_ - base_ - 1);
      last_sync_ = dst_;
      if (msync(base_ + p1, p2 - p1 + page_size_, MS_SYNC) < 0) {
        s = IOError(filename_, errno);
      }
    }

    return s;
  }
};

static int LockOrUnlock(int fd, bool lock) {
  errno = 0;
  struct flock f;
  memset(&f, 0, sizeof(f));
  f.l_type = (lock ? F_WRLCK : F_UNLCK);
  f.l_whence = SEEK_SET;
  f.l_start = 0;
  f.l_len = 0;        // Lock/unlock entire file
  return fcntl(fd, F_SETLK, &f);
}

class PosixFileLock : public FileLock {
 public:
  int fd_;
};

class PosixEnv : public Env {
 public:
  PosixEnv();
  virtual ~PosixEnv() {
    fprintf(stderr, "Destroying Env::Default()\n");
    exit(1);
  }

  virtual Status NewSequentialFile(const std::string& fname,
                                   SequentialFile** result) {
    FILE* f = fopen(fname.c_str(), "r");
    if (f == NULL) {
      *result = NULL;
      return IOError(fname, errno);
    } else {
      *result = new PosixSequentialFile(fname, f);
      return Status::OK();
    }
  }

  virtual Status NewRandomAccessFile(const std::string& fname,
                                     RandomAccessFile** result) {
    *result = NULL;
    Status s;
    int fd = open(fname.c_str(), O_RDONLY);
    if (fd < 0) {
      s = IOError(fname, errno);
#if 0
      // going to let page cache tune the file
      //  system reads instead of hoping to better
      //  manage through memory mapped files.
    } else if (sizeof(void*) >= 8) {
      // Use mmap when virtual address-space is plentiful.
      uint64_t size;
      s = GetFileSize(fname, &size);
      if (s.ok()) {
        void* base = mmap(NULL, size, PROT_READ, MAP_SHARED, fd, 0);
        if (base != MAP_FAILED) {
            *result = new PosixMmapReadableFile(fname, base, size, fd);
        } else {
          s = IOError(fname, errno);
          close(fd);
        }
      }
<<<<<<< HEAD
=======
      close(fd);
#endif
>>>>>>> 1c28cce5
    } else {
      *result = new PosixRandomAccessFile(fname, fd);
    }
    return s;
  }

  virtual Status NewWritableFile(const std::string& fname,
                                 WritableFile** result) {
    Status s;
    const int fd = open(fname.c_str(), O_CREAT | O_RDWR | O_TRUNC, 0644);
    if (fd < 0) {
      *result = NULL;
      s = IOError(fname, errno);
    } else {
      *result = new PosixMmapFile(fname, fd, page_size_);
    }
    return s;
  }

  virtual Status NewAppendableFile(const std::string& fname,
                                   WritableFile** result) {
    Status s;
    const int fd = open(fname.c_str(), O_CREAT | O_RDWR, 0644);
    if (fd < 0) {
      *result = NULL;
      s = IOError(fname, errno);
    } else
    {
      uint64_t size;
      s = GetFileSize(fname, &size);
      if (s.ok())
      {
          *result = new PosixMmapFile(fname, fd, page_size_, size);
      }   // if
      else
      {
          s = IOError(fname, errno);
          close(fd);
      }   // else
    }   // else
    return s;
  }



  virtual bool FileExists(const std::string& fname) {
    return access(fname.c_str(), F_OK) == 0;
  }

  virtual Status GetChildren(const std::string& dir,
                             std::vector<std::string>* result) {
    result->clear();
    DIR* d = opendir(dir.c_str());
    if (d == NULL) {
      return IOError(dir, errno);
    }
    struct dirent* entry;
    while ((entry = readdir(d)) != NULL) {
      result->push_back(entry->d_name);
    }
    closedir(d);
    return Status::OK();
  }

  virtual Status DeleteFile(const std::string& fname) {
    Status result;
    if (unlink(fname.c_str()) != 0) {
      result = IOError(fname, errno);
    }
    return result;
  };

  virtual Status CreateDir(const std::string& name) {
    Status result;
    if (mkdir(name.c_str(), 0755) != 0) {
      result = IOError(name, errno);
    }
    return result;
  };

  virtual Status DeleteDir(const std::string& name) {
    Status result;
    if (rmdir(name.c_str()) != 0) {
      result = IOError(name, errno);
    }
    return result;
  };

  virtual Status GetFileSize(const std::string& fname, uint64_t* size) {
    Status s;
    struct stat sbuf;
    if (stat(fname.c_str(), &sbuf) != 0) {
      *size = 0;
      s = IOError(fname, errno);
    } else {
      *size = sbuf.st_size;
    }
    return s;
  }

  virtual Status RenameFile(const std::string& src, const std::string& target) {
    Status result;
    if (rename(src.c_str(), target.c_str()) != 0) {
      result = IOError(src, errno);
    }
    return result;
  }

  virtual Status LockFile(const std::string& fname, FileLock** lock) {
    *lock = NULL;
    Status result;
    int fd = open(fname.c_str(), O_RDWR | O_CREAT, 0644);
    if (fd < 0) {
      result = IOError(fname, errno);
    } else if (LockOrUnlock(fd, true) == -1) {
      result = IOError("lock " + fname, errno);
      close(fd);
    } else {
      PosixFileLock* my_lock = new PosixFileLock;
      my_lock->fd_ = fd;
      *lock = my_lock;
    }
    return result;
  }

  virtual Status UnlockFile(FileLock* lock) {
    PosixFileLock* my_lock = reinterpret_cast<PosixFileLock*>(lock);
    Status result;
    if (LockOrUnlock(my_lock->fd_, false) == -1) {
      result = IOError("unlock", errno);
    }
    close(my_lock->fd_);
    delete my_lock;
    return result;
  }

  virtual void Schedule(void (*function)(void*), void* arg, int state=0);

  virtual void StartThread(void (*function)(void* arg), void* arg);

  virtual Status GetTestDirectory(std::string* result) {
    const char* env = getenv("TEST_TMPDIR");
    if (env && env[0] != '\0') {
      *result = env;
    } else {
      char buf[100];
      snprintf(buf, sizeof(buf), "/tmp/leveldbtest-%d", int(geteuid()));
      *result = buf;
    }
    // Directory may already exist
    CreateDir(*result);
    return Status::OK();
  }

  static uint64_t gettid() {
    pthread_t tid = pthread_self();
    uint64_t thread_id = 0;
    memcpy(&thread_id, &tid, std::min(sizeof(thread_id), sizeof(tid)));
    return thread_id;
  }

  virtual Status NewLogger(const std::string& fname, Logger** result) {
    FILE* f = fopen(fname.c_str(), "w");
    if (f == NULL) {
      *result = NULL;
      return IOError(fname, errno);
    } else {
      *result = new PosixLogger(f, &PosixEnv::gettid);
      return Status::OK();
    }
  }

  virtual uint64_t NowMicros() {
    struct timeval tv;
    gettimeofday(&tv, NULL);
    return static_cast<uint64_t>(tv.tv_sec) * 1000000 + tv.tv_usec;
  }

  virtual void SleepForMicroseconds(int micros) {
    usleep(micros);
  }

 private:
  void PthreadCall(const char* label, int result) {
    if (result != 0) {
      fprintf(stderr, "pthread %s: %s\n", label, strerror(result));
      exit(1);
    }
  }

  // BGThread() is the body of the background thread
  void BGThread();
  static void* BGThreadWrapper(void* arg) {
    reinterpret_cast<PosixEnv*>(arg)->BGThread();
    return NULL;
  }

  size_t page_size_;
  pthread_mutex_t mu_;
  pthread_cond_t bgsignal_;
  pthread_t bgthread_;
  pthread_t bgthread2_;
  pthread_t bgthread3_;
  bool started_bgthread_;

  // Entry per Schedule() call
  struct BGItem { void* arg; void (*function)(void*); };
  typedef std::deque<BGItem> BGQueue;
  BGQueue queue_;
  BGQueue queue2_;
  BGQueue queue3_;
};

PosixEnv::PosixEnv() : page_size_(getpagesize()),
                       started_bgthread_(false) {
  PthreadCall("mutex_init", pthread_mutex_init(&mu_, NULL));
  PthreadCall("cvar_init", pthread_cond_init(&bgsignal_, NULL));
}

// state: 0 - legacy/default, 4 - close/unmap, 2 - test for queue switch, 1 - imm/high priority
void PosixEnv::Schedule(void (*function)(void*), void* arg, int state) {
  PthreadCall("lock", pthread_mutex_lock(&mu_));

  // Start background thread if necessary
  if (!started_bgthread_) {
    started_bgthread_ = true;

    // future, set SCHED_FIFO ... assume application at priority 50
    /// legacy compaction thread priority 45, 5 points lower
    PthreadCall(
        "create thread",
        pthread_create(&bgthread_, NULL,  &PosixEnv::BGThreadWrapper, this));

    /// imm->level0 or level0 compaction, speed thread priority 60
    PthreadCall(
        "create thread 2",
        pthread_create(&bgthread2_, NULL,  &PosixEnv::BGThreadWrapper, this));

    /// close / unmap thread priority 47, higher than compaction but lower than application
    PthreadCall(
        "create thread 3",
        pthread_create(&bgthread3_, NULL,  &PosixEnv::BGThreadWrapper, this));

  }

  // If the queue is currently empty, the background thread may currently be
  // waiting.
  if (queue_.empty() || queue2_.empty()) {
    PthreadCall("broadcast", pthread_cond_broadcast(&bgsignal_));
  }

  if (0 != state)
  {
      BGQueue::iterator it;
      bool found;

      // close / unmap memory mapped files
      if (4==state)
      {
          if (queue3_.empty())
              PthreadCall("broadcast", pthread_cond_broadcast(&bgsignal_));

          queue3_.push_back(BGItem());
          queue3_.back().function = function;
          queue3_.back().arg = arg;
      }   // if

      // only "switch" lists if found waiting on slow compaction list
      else if (2==state)
      {
          for (found=false, it=queue_.begin(); queue_.end()!=it && !found; ++it)
          {
              found= (it->arg == arg);
              if (found)
              {
                  BGQueue::iterator del_it;

                  del_it=it;
                  ++it;

                  queue_.erase(del_it);
                  queue2_.push_back(BGItem());
                  queue2_.back().function = function;
                  queue2_.back().arg = arg;
              }   // if
          }   // for
      }   // if

      // state 1, imm_ only
      else
      {
          queue2_.push_back(BGItem());
          queue2_.back().function = function;
          queue2_.back().arg = arg;
      }   // else
  }   // if
  else
  {
      // low priority compaction (not imm, not level0)
      queue_.push_back(BGItem());
      queue_.back().function = function;
      queue_.back().arg = arg;
  }   // else

  PthreadCall("unlock", pthread_mutex_unlock(&mu_));
}

void PosixEnv::BGThread() {
  BGQueue * queue_ptr;

  // pick source of thread's work
  if (bgthread3_==pthread_self())
      queue_ptr=&queue3_;
  else if (bgthread2_==pthread_self())
      queue_ptr=&queue2_;
  else
      queue_ptr=&queue_;

  while (true) {
    // Wait until there is an item that is ready to run
    PthreadCall("lock", pthread_mutex_lock(&mu_));
    while (queue_ptr->empty()) {
        PthreadCall("wait", pthread_cond_wait(&bgsignal_, &mu_));
    }

    void (*function)(void*) = queue_ptr->front().function;
    void* arg = queue_ptr->front().arg;
    queue_ptr->pop_front();

    PthreadCall("unlock", pthread_mutex_unlock(&mu_));
    (*function)(arg);
  }
}

namespace {
struct StartThreadState {
  void (*user_function)(void*);
  void* arg;
};
}
static void* StartThreadWrapper(void* arg) {
  StartThreadState* state = reinterpret_cast<StartThreadState*>(arg);
  state->user_function(state->arg);
  delete state;
  return NULL;
}

void PosixEnv::StartThread(void (*function)(void* arg), void* arg) {
  pthread_t t;
  StartThreadState* state = new StartThreadState;
  state->user_function = function;
  state->arg = arg;
  PthreadCall("start thread",
              pthread_create(&t, NULL,  &StartThreadWrapper, state));
}

// this was a reference file:  unmap, purge page cache, close
void BGFileCloser(void * arg)
{
    BGCloseInfo * file_ptr;

    file_ptr=(BGCloseInfo *)arg;

    munmap(file_ptr->base_, file_ptr->length_);

#if defined(HAVE_FADVISE)
    posix_fadvise(file_ptr->fd_, file_ptr->offset_, file_ptr->length_, POSIX_FADV_DONTNEED);
#endif

    if (0 != file_ptr->unused_)
        ftruncate(file_ptr->fd_, file_ptr->offset_ + file_ptr->length_ - file_ptr->unused_);

    close(file_ptr->fd_);
    delete file_ptr;

    return;

}   // BGFileCloser

// this was a new file:  unmap, hold in page cache, close
void BGFileCloser2(void * arg)
{
    BGCloseInfo * file_ptr;

    file_ptr=(BGCloseInfo *)arg;

    munmap(file_ptr->base_, file_ptr->length_);

#if defined(HAVE_FADVISE)
    posix_fadvise(file_ptr->fd_, file_ptr->offset_, file_ptr->length_, POSIX_FADV_WILLNEED);
#endif

    if (0 != file_ptr->unused_)
        ftruncate(file_ptr->fd_, file_ptr->offset_ + file_ptr->length_ - file_ptr->unused_);

    close(file_ptr->fd_);
    delete file_ptr;

    return;

}   // BGFileCloser2

// this was a reference file:  unmap, purge page cache
void BGFileUnmapper(void * arg)
{
    BGCloseInfo * file_ptr;

    file_ptr=(BGCloseInfo *)arg;

    munmap(file_ptr->base_, file_ptr->length_);

#if defined(HAVE_FADVISE)
    posix_fadvise(file_ptr->fd_, file_ptr->offset_, file_ptr->length_, POSIX_FADV_DONTNEED);
#endif

    delete file_ptr;

    return;

}   // BGFileUnmapper

// this was a new file:  unmap, hold in page cache
void BGFileUnmapper2(void * arg)
{
    BGCloseInfo * file_ptr;

    file_ptr=(BGCloseInfo *)arg;

    munmap(file_ptr->base_, file_ptr->length_);

#if defined(HAVE_FADVISE)
    posix_fadvise(file_ptr->fd_, file_ptr->offset_, file_ptr->length_, POSIX_FADV_WILLNEED);
#endif

    delete file_ptr;

    return;

}   // BGFileUnmapper2

}  // namespace

// how many blocks of 3 priority background threads/queues
/// for riak, make sure this is an odd number (and especially not 4)
#define THREAD_BLOCKS 3

static pthread_once_t once = PTHREAD_ONCE_INIT;
static Env* default_env[THREAD_BLOCKS];
static unsigned count=0;
static void InitDefaultEnv()
{
    int loop;

    for (loop=0; loop<THREAD_BLOCKS; ++loop)
    {
        default_env[loop]=new PosixEnv;
    }   // for
}

Env* Env::Default() {
  pthread_once(&once, InitDefaultEnv);
  ++count;
  return default_env[count % THREAD_BLOCKS];
}

}  // namespace leveldb<|MERGE_RESOLUTION|>--- conflicted
+++ resolved
@@ -401,11 +401,7 @@
           close(fd);
         }
       }
-<<<<<<< HEAD
-=======
-      close(fd);
 #endif
->>>>>>> 1c28cce5
     } else {
       *result = new PosixRandomAccessFile(fname, fd);
     }
