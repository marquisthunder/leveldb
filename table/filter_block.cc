--- conflicted
+++ resolved
@@ -11,16 +11,9 @@
 
 // See doc/table_format.txt for an explanation of the filter block format.
 
-<<<<<<< HEAD
-=======
 // list of available filters within code base
 const FilterPolicy * FilterInventory::ListHead(NULL);
 
-// Generate new filter every 2KB of data
-static const size_t kFilterBaseLg = 11;
-static const size_t kFilterBase = 1 << kFilterBaseLg;
-
->>>>>>> 81e36be9
 FilterBlockBuilder::FilterBlockBuilder(const FilterPolicy* policy)
     : policy_(policy), filter_base_lg_(0), filter_base_(0), last_offset_(0)
 {
